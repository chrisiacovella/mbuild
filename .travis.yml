language: generic

sudo: false

matrix:
  include:
    - { os: linux, env: PYTHON_VERSION=2.7 }
    - { os: linux, env: PYTHON_VERSION=3.5 }
    - { os: linux, env: PYTHON_VERSION=3.6 }
    - { os: osx, env: PYTHON_VERSION=2.7 }
    - { os: osx, env: PYTHON_VERSION=3.5 }
    - { os: osx, env: PYTHON_VERSION=3.6 }

env:
  global:
  - ENCRYPTION_LABEL: "898e0934cf65"
  - COMMIT_AUTHOR_EMAIL: "janos.sallai@vanderbilt.edu"

install:
  - if [[ "$TRAVIS_OS_NAME" == "osx" ]]; then brew update; fi
  - if [[ "$TRAVIS_OS_NAME" == "osx" ]]; then brew install md5sha1sum; fi
  - source devtools/travis-ci/install.sh
  - conda config --set always_yes yes --set changeps1 no
  - conda config --add channels omnia
  - conda config --add channels janschulz
  - conda config --add channels glotzer
  - conda config --add channels bioconda
  - conda config --add channels conda-forge
  - conda config --add channels mosdef
<<<<<<< HEAD
  - conda config --add channels mmh
  - conda config --add channels cmelab
  - conda create -n test-environment python=$PYTHON_VERSION --file requirements.txt
=======
  - conda create -n test-environment python=$PYTHON_VERSION --file requirements-dev.txt
>>>>>>> 33d6fc0b
  - source activate test-environment
  - pip install -e .

script:
  - python -m pytest  -v --cov=mbuild  --cov-report= --pyargs mbuild

after_success:
  - coveralls
  - if [[ $PYTHON_VERSION == 3.5 ]] && [[ "$TRAVIS_OS_NAME" == "linux" ]]; then source devtools/travis-ci/update_gh_pages.sh; fi<|MERGE_RESOLUTION|>--- conflicted
+++ resolved
@@ -21,19 +21,14 @@
   - if [[ "$TRAVIS_OS_NAME" == "osx" ]]; then brew install md5sha1sum; fi
   - source devtools/travis-ci/install.sh
   - conda config --set always_yes yes --set changeps1 no
+  - conda config --add channels mwt 
   - conda config --add channels omnia
   - conda config --add channels janschulz
   - conda config --add channels glotzer
   - conda config --add channels bioconda
   - conda config --add channels conda-forge
   - conda config --add channels mosdef
-<<<<<<< HEAD
-  - conda config --add channels mmh
-  - conda config --add channels cmelab
-  - conda create -n test-environment python=$PYTHON_VERSION --file requirements.txt
-=======
   - conda create -n test-environment python=$PYTHON_VERSION --file requirements-dev.txt
->>>>>>> 33d6fc0b
   - source activate test-environment
   - pip install -e .
 
