--- conflicted
+++ resolved
@@ -1993,10 +1993,6 @@
             for child in [self.children]:
                 # Need to handle the case when child is a port
                 self.remove(child)
-<<<<<<< HEAD
-                
-=======
->>>>>>> 76bcdc82
             self.add(comp_list)
         else:
             new_compound = Compound(name=self.name)
