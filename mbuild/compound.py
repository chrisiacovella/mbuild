--- conflicted
+++ resolved
@@ -1178,8 +1178,6 @@
         ----------
         show_ports : bool, optional, default=False
             Visualize Ports in addition to Particles
-<<<<<<< HEAD
-=======
         backend : str, optional, default='py3dmol'
             Specify the backend package to visualize compounds
             Currently supported: py3dmol, nglview
@@ -1189,7 +1187,6 @@
             values are strings of the colors
             i.e. {'_CGBEAD': 'blue'}
 
->>>>>>> fac2a904
         """
         viz_pkg = {'nglview': self._visualize_nglview,
                 'py3dmol': self._visualize_py3dmol}
@@ -1750,13 +1747,8 @@
 
     def save(self, filename, show_ports=False, forcefield_name=None,
              forcefield_files=None, forcefield_debug=False, box=None,
-<<<<<<< HEAD
              overwrite=False, residues=None, combining_rule='lorentz',
              foyer_kwargs=None, **kwargs):
-=======
-             overwrite=False, residues=None, references_file=None,
-             combining_rule='lorentz', foyerkwargs={}, **kwargs):
->>>>>>> fac2a904
         """Save the Compound to a file.
 
         Parameters
@@ -1851,20 +1843,12 @@
                                    show_ports=show_ports)
         # Apply a force field with foyer if specified
         if forcefield_name or forcefield_files:
-<<<<<<< HEAD
-            from foyer import Forcefield
-            ff = Forcefield(forcefield_files=forcefield_files,
+            foyer = import_('foyer')
+            ff = foyer.Forcefield(forcefield_files=forcefield_files,
                             name=forcefield_name, debug=forcefield_debug)
             if not foyer_kwargs:
                 foyer_kwargs = {}
             structure = ff.apply(structure, **foyer_kwargs)
-=======
-            foyer = import_('foyer')
-            ff = foyer.Forcefield(forcefield_files=forcefield_files,
-                                  name=forcefield_name, debug=forcefield_debug)
-            structure = ff.apply(structure, references_file=references_file,
-                    **foyerkwargs)
->>>>>>> fac2a904
             structure.combining_rule = combining_rule
 
         total_charge = sum([atom.charge for atom in structure])
