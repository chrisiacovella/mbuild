"""Module for working with mBuild Compounds."""
__all__ = ["clone", "Compound", "Particle"]

import itertools
import os
import tempfile
from collections import OrderedDict
from collections.abc import Iterable
from copy import deepcopy
from typing import Sequence
from warnings import warn

import ele
import numpy as np
from boltons.setutils import IndexedSet
from ele.element import Element, element_from_name, element_from_symbol
from ele.exceptions import ElementError

from mbuild import conversion
from mbuild.bond_graph import BondGraph
from mbuild.box import Box
from mbuild.coordinate_transform import _rotate, _translate
from mbuild.exceptions import MBuildError
from mbuild.periodic_kdtree import PeriodicKDTree
from mbuild.utils.decorators import experimental_feature
from mbuild.utils.exceptions import RemovedFuncError
from mbuild.utils.io import import_, run_from_ipython
from mbuild.utils.jsutils import overwrite_nglview_default
from mbuild.utils.orderedset import OrderedSet


def clone(existing_compound, clone_of=None, root_container=None):
    """Clone Compound.

    A faster alternative to deepcopying. Does not resolve circular dependencies.
    This should be safe provided you never try to add the top of a Compound
    hierarchy to a sub-Compound.

    Parameters
    ----------
    existing_compound : mbuild.Compound
        Existing Compound that will be copied
    clone_of : dict, optional, default None,
    root_container : mb.Compound, optional, default None,
    """
    if clone_of is None:
        clone_of = dict()

    newone = existing_compound._clone(
        clone_of=clone_of, root_container=root_container
    )
    existing_compound._clone_bonds(clone_of=clone_of)
    return newone


class Compound(object):
    """A building block in the mBuild hierarchy.

    Compound is the superclass of all composite building blocks in the mBuild
    hierarchy. That is, all composite building blocks must inherit from
    compound, either directly or indirectly. The design of Compound follows the
    Composite design pattern::

        @book{DesignPatterns,
            author = "Gamma, Erich and Helm, Richard and Johnson, Ralph and
            Vlissides, John M.",
            title = "Design Patterns",
            subtitle = "Elements of Reusable Object-Oriented Software",
            year = "1995",
            publisher = "Addison-Wesley",
            note = "p. 395",
            ISBN = "0-201-63361-2",
        }

    with Compound being the composite, and Particle playing the role of the
    primitive (leaf) part, where Particle is in fact simply an alias to the
    Compound class.

    Compound maintains a list of children (other Compounds contained within),
    and provides a means to tag the children with labels, so that the compounds
    can be easily looked up later. Labels may also point to objects outside the
    Compound's containment hierarchy. Compound has built-in support for copying
    and deepcopying Compound hierarchies, enumerating particles or bonds in the
    hierarchy, proximity based searches, visualization, I/O operations, and a
    number of other convenience methods.

    Parameters
    ----------
    subcompounds : mb.Compound or list of mb.Compound, optional, default=None
        One or more compounds to be added to self.
    name : str, optional, default=self.__class__.__name__
        The type of Compound.
    pos : np.ndarray, shape=(3,), dtype=float, optional, default=[0, 0, 0]
        The position of the Compound in Cartestian space
    mass : float, optional, default=None
        The mass of the compound. If none is set, then will try to
        infer the mass from a compound's element attribute.
        If neither `mass` or `element` are specified, then the
        mass will be None.
    charge : float, optional, default=0.0
        Currently not used. Likely removed in next release.
    periodicity : tuple of bools, length=3, optional, default=None
        Whether the Compound is periodic in the x, y, and z directions.
        If None is provided, the periodicity is set to (False, False, False)
        which is non-periodic in all directions.
    port_particle : bool, optional, default=False
        Whether or not this Compound is part of a Port
    box : mb.Box, optional
        The simulation box containing the compound. Also accounts for the
        periodicity. Defaults to None which is treated as non-periodic.
    element: str, optional, default=None
        The one or two character element symbol

    Attributes
    ----------
    bond_graph : mb.BondGraph
        Graph-like object that stores bond information for this Compound
    children : OrderedSet
        Contains all children (other Compounds).
    labels : OrderedDict
        Labels to Compound/Atom mappings. These do not necessarily need not be
        in self.children.
    parent : mb.Compound
        The parent Compound that contains this part. Can be None if this
        compound is the root of the containment hierarchy.
    referrers : set
        Other compounds that reference this part with labels.
    rigid_id : int, default=None
        The ID of the rigid body that this Compound belongs to.  Only Particles
        (the bottom of the containment hierarchy) can have integer values for
        `rigid_id`. Compounds containing rigid particles will always have
        `rigid_id == None`. See also `contains_rigid`.
    boundingbox : mb.Box
        The bounds (xmin, xmax, ymin, ymax, zmin, zmax) of particles in Compound
    center
    contains_rigid
    mass
    max_rigid_id
    n_particles
    n_bonds
    root
    xyz
    xyz_with_ports
    """

    def __init__(
        self,
        subcompounds=None,
        name=None,
        pos=None,
        mass=None,
        charge=None,
        periodicity=None,
        box=None,
        element=None,
        port_particle=False,
    ):
        super(Compound, self).__init__()

        if name:
            if not isinstance(name, str):
                raise ValueError(
                    f"Compound.name should be a string. You passed {name}."
                )
            self.name = name
        else:
            self.name = self.__class__.__name__

        if pos is not None:
            self._pos = np.asarray(pos, dtype=float)
        else:
            self._pos = np.zeros(3)

        self.parent = None
        self.children = OrderedSet()
        self.labels = OrderedDict()
        self.referrers = set()

        self.bond_graph = BondGraph()
        self.bond_graph.add_node(self)

        self.port_particle = port_particle

        self._rigid_id = None
        self._contains_rigid = False
        self._check_if_contains_rigid_bodies = False

        self.element = element
        if mass and float(mass) < 0.0:
            raise ValueError("Cannot set a Compound mass value less than zero")
        self._box = box
        if periodicity is not None:
            self.periodicity = periodicity
        else:
            self.periodicity = (False, False, False)
        # self.add() must be called after labels and children are initialized.
        if subcompounds:
            if charge:
                raise MBuildError(
                    "Can't set the charge of a Compound with subcompounds."
                )
            if mass:
                raise MBuildError(
                    "Can't set the mass of a Compound with subcompounds. "
                )
            self._charge = None
            self._mass = mass
            self.add(subcompounds)
        else:
            self._charge = charge
            self._mass = mass

    def particles(self, include_ports=False):
        """Return all Particles of the Compound.

        Parameters
        ----------
        include_ports : bool, optional, default=False
            Include port particles

        Yields
        ------
        mb.Compound
            The next Particle in the Compound
        """
        if not self.children:
            yield self
        else:
            for particle in self._particles(include_ports):
                yield particle

    def _particles(self, include_ports=False):
        """Return all Particles of the Compound."""
        for child in self.successors():
            if not child.children:
                if include_ports or not child.port_particle:
                    yield child

    def successors(self):
        """Yield Compounds below self in the hierarchy.

        Yields
        ------
        mb.Compound
            The next Particle below self in the hierarchy
        """
        if not self.children:
            return
        for part in self.children:
            # Parts local to the current Compound.
            yield part
            # Parts further down the hierarchy.
            for subpart in part.successors():
                yield subpart

    @property
    def n_particles(self):
        """Return the number of Particles in the Compound.

        Returns
        -------
        int,
            The number of Particles in the Compound

        """
        if not self.children:
            return 1
        else:
            return self._n_particles(include_ports=False)

    def _n_particles(self, include_ports=False):
        """Return the number of Particles in the Compound."""
        return sum(1 for _ in self._particles(include_ports))

    def _contains_only_ports(self):
        for part in self.children:
            if not part.port_particle:
                return False
        return True

    def ancestors(self):
        """Generate all ancestors of the Compound recursively.

        Yields
        ------
        mb.Compound
            The next Compound above self in the hierarchy
        """
        if self.parent is not None:
            yield self.parent
            for ancestor in self.parent.ancestors():
                yield ancestor

    @property
    def root(self):
        """Get the Compound at the top of self's hierarchy.

        Returns
        -------
        mb.Compound
            The Compound at the top of self's hierarchy
        """
        parent = None
        for parent in self.ancestors():
            pass
        if parent is None:
            return self
        return parent

    def particles_by_name(self, name):
        """Return all Particles of the Compound with a specific name.

        Parameters
        ----------
        name : str
            Only particles with this name are returned

        Yields
        ------
        mb.Compound
            The next Particle in the Compound with the user-specified name
        """
        for particle in self.particles():
            if particle.name == name:
                yield particle

    def particles_by_element(self, element):
        """Return all Particles of the Compound with a specific element.

        Parameters
        ----------
        name : str or ele.Element
            element abbreviation or element

        Yields
        ------
        mb.Compound
            The next Particle in the Compound with the user-specified element
        """
        if not isinstance(element, Element):
            element = ele.element_from_symbol(element)
        for particle in self.particles():
            if particle.element == element:
                yield particle

    @property
    def mass(self):
        """Return the total mass of a compound.

        If the compound contains children compouds, the total mass of all
        children compounds is returned.
        If the compound contains element information (Compound.element) then
        the mass is inferred from the elemental mass.
        If Compound.mass has been set explicitly, then it will override the
        mass inferred from Compound.element.
        If neither of a Compound's element or mass attributes have been set,
        then a mass of zero is returned.
        """
        if self._contains_only_ports():
            return self._particle_mass(self)
        else:
            particle_masses = [self._particle_mass(p) for p in self.particles()]
            if None in particle_masses:
                warn(
                    f"Some particle of {self} does not have mass."
                    "They will not be accounted for during this calculation."
                )
            filtered_masses = [
                mass for mass in particle_masses if mass is not None
            ]
            return sum(filtered_masses) if filtered_masses else None

    @staticmethod
    def _particle_mass(particle):
        if particle._mass is not None:
            return particle._mass
        else:
            if particle.element:
                return particle.element.mass
            else:
                return None

    @mass.setter
    def mass(self, value):
        if self._contains_only_ports() is False:
            raise MBuildError(
                "Cannot set the mass of a Compound containing "
                "children compounds"
            )

        value = float(value)
        if value < 0.0:
            raise ValueError("Cannot set a mass value less than zero")
        self._mass = value

    @property
    def charge(self):
        """Get the charge of the Compound."""
        charges = [p._charge for p in self.particles()]
        if None in charges:
            warn(
                f"Some particle of {self} does not have a charge."
                "They will not be accounted for during this calculation."
            )
        filtered_charges = [charge for charge in charges if charge is not None]
        return sum(filtered_charges) if filtered_charges else None

    @charge.setter
    def charge(self, value):
        if self._contains_only_ports():
            self._charge = value
        else:
            raise AttributeError(
                "charge is immutable for Compounds that are "
                "not at the bottom of the containment hierarchy."
            )

    @property
    def rigid_id(self):
        """Get the rigid_id of the Compound."""
        return self._rigid_id

    @rigid_id.setter
    def rigid_id(self, value):
        if self._contains_only_ports():
            self._rigid_id = value
            for ancestor in self.ancestors():
                ancestor._check_if_contains_rigid_bodies = True
        else:
            raise AttributeError(
                "rigid_id is immutable for Compounds that are "
                "not at the bottom of the containment hierarchy."
            )

    @property
    def contains_rigid(self):
        """Return True if the Compound contains rigid bodies.

        If the Compound contains any particle with a rigid_id != None
        then contains_rigid will return True. If the Compound has no
        children (i.e. the Compound resides at the bottom of the containment
        hierarchy) then contains_rigid will return False.

        Returns
        -------
        bool,
            True if the Compound contains any particle with a rigid_id != None

        Notes
        -----
        The private variable '_check_if_contains_rigid_bodies' is used to help
        cache the status of 'contains_rigid'.
        If '_check_if_contains_rigid_bodies' is False, then the rigid body
        containment of the Compound has not changed, and the particle tree is
        not traversed, boosting performance.
        """
        if self._check_if_contains_rigid_bodies:
            self._check_if_contains_rigid_bodies = False
            if any(p.rigid_id is not None for p in self._particles()):
                self._contains_rigid = True
            else:
                self._contains_rigid = False
        return self._contains_rigid

    @property
    def max_rigid_id(self):
        """Return the maximum rigid body ID contained in the Compound.

        This is usually used by compound.root to determine the maximum
        rigid_id in the containment hierarchy.

        Returns
        -------
        int or None
            The maximum rigid body ID contained in the Compound. If no
            rigid body IDs are found, None is returned
        """
        try:
            return max(
                [p.rigid_id for p in self.particles() if p.rigid_id is not None]
            )
        except ValueError:
            return

    def rigid_particles(self, rigid_id=None):
        """Generate all particles in rigid bodies.

        If a rigid_id is specified, then this function will only yield particles
        with a matching rigid_id.

        Parameters
        ----------
        rigid_id : int, optional
            Include only particles with this rigid body ID

        Yields
        ------
        mb.Compound
            The next particle with a rigid_id that is not None, or the next
            particle with a matching rigid_id if specified
        """
        for particle in self.particles():
            if rigid_id is not None:
                if particle.rigid_id == rigid_id:
                    yield particle
            else:
                if particle.rigid_id is not None:
                    yield particle

    def label_rigid_bodies(self, discrete_bodies=None, rigid_particles=None):
        """Designate which Compounds should be treated as rigid bodies.

        If no arguments are provided, this function will treat the compound
        as a single rigid body by providing all particles in `self` with the
        same rigid_id. If `discrete_bodies` is not None, each instance of
        a Compound with a name found in `discrete_bodies` will be treated as a
        unique rigid body. If `rigid_particles` is not None, only Particles
        (Compounds at the bottom of the containment hierarchy) matching this
        name will be considered part of the rigid body.

        Parameters
        ----------
        discrete_bodies : str or list of str, optional, default=None
            Name(s) of Compound instances to be treated as unique rigid bodies.
            Compound instances matching this (these) name(s) will be provided
            with unique rigid_ids
        rigid_particles : str or list of str, optional, default=None
            Name(s) of Compound instances at the bottom of the containment
            hierarchy (Particles) to be included in rigid bodies. Only Particles
            matching this (these) name(s) will have their rigid_ids altered to
            match the rigid body number.

        Examples
        --------
        Creating a rigid benzene

        >>> import mbuild as mb
        >>> from mbuild.utils.io import get_fn
        >>> benzene = mb.load(get_fn('benzene.mol2'))
        >>> benzene.label_rigid_bodies()

        Creating a semi-rigid benzene, where only the carbons are treated as
        a rigid body

        >>> import mbuild as mb
        >>> from mbuild.utils.io import get_fn
        >>> benzene = mb.load(get_fn('benzene.mol2'))
        >>> benzene.label_rigid_bodies(rigid_particles='C')

        Create a box of rigid benzenes, where each benzene has a unique rigid
        body ID.

        >>> import mbuild as mb
        >>> from mbuild.utils.io import get_fn
        >>> benzene = mb.load(get_fn('benzene.mol2'))
        >>> benzene.name = 'Benzene'
        >>> filled = mb.fill_box(benzene,
        ...                      n_compounds=10,
        ...                      box=[0, 0, 0, 4, 4, 4])
        >>> filled.label_rigid_bodies(distinct_bodies='Benzene')

        Create a box of semi-rigid benzenes, where each benzene has a unique
        rigid body ID and only the carbon portion is treated as rigid.

        >>> import mbuild as mb
        >>> from mbuild.utils.io import get_fn
        >>> benzene = mb.load(get_fn('benzene.mol2'))
        >>> benzene.name = 'Benzene'
        >>> filled = mb.fill_box(benzene,
        ...                      n_compounds=10,
        ...                      box=[0, 0, 0, 4, 4, 4])
        >>> filled.label_rigid_bodies(distinct_bodies='Benzene',
        ...                           rigid_particles='C')
        """
        if discrete_bodies is not None:
            if isinstance(discrete_bodies, str):
                discrete_bodies = [discrete_bodies]
        if rigid_particles is not None:
            if isinstance(rigid_particles, str):
                rigid_particles = [rigid_particles]

        if self.root.max_rigid_id is not None:
            rigid_id = self.root.max_rigid_id + 1
            warn(
                "{} rigid bodies already exist.  Incrementing 'rigid_id'"
                "starting from {}.".format(rigid_id, rigid_id)
            )
        else:
            rigid_id = 0

        for successor in self.successors():
            if discrete_bodies and successor.name not in discrete_bodies:
                continue
            for particle in successor.particles():
                if rigid_particles and particle.name not in rigid_particles:
                    continue
                particle.rigid_id = rigid_id
            if discrete_bodies:
                rigid_id += 1

    def unlabel_rigid_bodies(self):
        """Remove all rigid body labels from the Compound."""
        self._check_if_contains_rigid_bodies = True
        for child in self.children:
            child._check_if_contains_rigid_bodies = True
        for particle in self.particles():
            particle.rigid_id = None

    def _increment_rigid_ids(self, increment):
        """Increment the rigid_id of all rigid Particles in a Compound.

        Adds `increment` to the rigid_id of all Particles in `self` that
        already have an integer rigid_id.
        """
        for particle in self.particles():
            if particle.rigid_id is not None:
                particle.rigid_id += increment

    def _reorder_rigid_ids(self):
        """Reorder rigid body IDs ensuring consecutiveness.

        Primarily used internally to ensure consecutive rigid_ids following
        removal of a Compound.
        """
        max_rigid = self.max_rigid_id
        unique_rigid_ids = sorted(
            set([p.rigid_id for p in self.rigid_particles()])
        )
        n_unique_rigid = len(unique_rigid_ids)
        if max_rigid and n_unique_rigid != max_rigid + 1:
            missing_rigid_id = (
                unique_rigid_ids[-1] * (unique_rigid_ids[-1] + 1)
            ) / 2 - sum(unique_rigid_ids)
            for successor in self.successors():
                if successor.rigid_id is not None:
                    if successor.rigid_id > missing_rigid_id:
                        successor.rigid_id -= 1
            if self.rigid_id:
                if self.rigid_id > missing_rigid_id:
                    self.rigid_id -= 1

    def add(
        self,
        new_child,
        label=None,
        containment=True,
        replace=False,
        inherit_periodicity=None,
        inherit_box=False,
        reset_rigid_ids=True,
    ):
        """Add a part to the Compound.

        Note:
            This does not necessarily add the part to self.children but may
            instead be used to add a reference to the part to self.labels. See
            'containment' argument.

        Parameters
        ----------
        new_child : mb.Compound or list-like of mb.Compound
            The object(s) to be added to this Compound.
        label : str, optional, default None
            A descriptive string for the part.
        containment : bool, optional, default=True
            Add the part to self.children.
        replace : bool, optional, default=True
            Replace the label if it already exists.
        inherit_periodicity : bool, optional, default=True
            Replace the periodicity of self with the periodicity of the
            Compound being added
        inherit_box: bool, optional, default=False
            Replace the box of self with the box of the Compound being added
        reset_rigid_ids : bool, optional, default=True
            If the Compound to be added contains rigid bodies, reset the
            rigid_ids such that values remain distinct from rigid_ids
            already present in `self`. Can be set to False if attempting
            to add Compounds to an existing rigid body.
        """
        # Support batch add via lists, tuples and sets.
        from mbuild.port import Port

        if isinstance(new_child, Iterable) and not isinstance(new_child, str):
            for child in new_child:
                self.add(child, reset_rigid_ids=reset_rigid_ids)
            return

        if not isinstance(new_child, Compound):
            raise ValueError(
                "Only objects that inherit from mbuild.Compound can be added "
                f"to Compounds. You tried to add '{new_child}'."
            )
        if self._mass is not None and not isinstance(new_child, Port):
            warn(
                f"{self} has a pre-defined mass of {self._mass}, "
                "which will be reset to zero now that it contains children "
                "compounds."
            )
            self._mass = 0

        if new_child.contains_rigid or new_child.rigid_id is not None:
            if self.contains_rigid and reset_rigid_ids:
                new_child._increment_rigid_ids(increment=self.max_rigid_id + 1)
            self._check_if_contains_rigid_bodies = True
        if self.rigid_id is not None:
            self.rigid_id = None

        # Create children and labels on the first add operation
        if self.children is None:
            self.children = OrderedSet()
        if self.labels is None:
            self.labels = OrderedDict()

        if containment:
            if new_child.parent is not None:
                raise MBuildError(
                    "Part {} already has a parent: {}".format(
                        new_child, new_child.parent
                    )
                )
            self.children.add(new_child)
            new_child.parent = self

            if new_child.bond_graph is not None and not isinstance(self, Port):
                # If anything is added at self level, it is no longer a particle
                # search for self in self.root.bond_graph and remove self
                if self.root.bond_graph.has_node(self):
                    self.root.bond_graph.remove_node(self)
                # Compose bond_graph of new child
                self.root.bond_graph.compose(new_child.bond_graph)

                new_child.bond_graph = None

        # Add new_part to labels. Does not currently support batch add.
        if label is None:
            label = "{0}[$]".format(new_child.__class__.__name__)

        if label.endswith("[$]"):
            label = label[:-3]
            if label not in self.labels:
                self.labels[label] = []
            label_pattern = label + "[{}]"

            count = len(self.labels[label])
            self.labels[label].append(new_child)
            label = label_pattern.format(count)

        if not replace and label in self.labels:
            raise MBuildError(f'Label "{label}" already exists in {self}.')
        else:
            self.labels[label] = new_child
        new_child.referrers.add(self)

        if inherit_periodicity and isinstance(new_child, Compound):
            self.periodicity = new_child.periodicity

        # If parent has no box --> inherit child box
        # If parent has box --> keep unless inherit_box == True
        # If inherit_box == True, parent box != None, child_box == None,
        # keep parent box anyway and warn
        if self.box is None:
            if new_child.box is not None:
                self.box = new_child.box
        else:
            if inherit_box:
                if new_child.box is None:
                    warn(
                        "The Compound you are adding has no box but "
                        "inherit_box=True. The box of the original "
                        "Compound will remain unchanged."
                    )
                else:
                    self.box = new_child.box
            else:
                if new_child.box is not None:
                    warn(
                        "The Compound you are adding has a box. "
                        "The box of the parent compound will be used. Use "
                        "inherit_box = True if you wish to replace the parent "
                        "compound box with that of Compound being added."
                    )

        # Check that bounding box is within box after adding compound
        if self.box:
            if (
                np.array(self.box.lengths)
                < np.array(self.get_boundingbox().lengths)
            ).any():
                warn(
                    "After adding new Compound, Compound.box.lengths < "
                    "Compound.boundingbox.lengths. There may be particles "
                    "outside of the defined simulation box"
                )

    def remove(self, objs_to_remove):
        """Remove children from the Compound cleanly.

        Parameters
        ----------
        objs_to_remove : mb.Compound or list of mb.Compound
            The Compound(s) to be removed from self
        """
        # Preprocessing and validating input type
        from mbuild.port import Port

        if not hasattr(objs_to_remove, "__iter__"):
            objs_to_remove = [objs_to_remove]
        objs_to_remove = set(objs_to_remove)

        # If nothing is to be remove, do nothing
        if len(objs_to_remove) == 0:
            return

        # Remove Port objects separately
        ports_removed = set()
        for obj in objs_to_remove:
            if isinstance(obj, Port):
                ports_removed.add(obj)
                self._remove(obj)
                obj.parent.children.remove(obj)
                self._remove_references(obj)

        objs_to_remove = objs_to_remove - ports_removed

        # Get particles to remove
        particles_to_remove = set(
            [particle for obj in objs_to_remove for particle in obj.particles()]
        )

        # Recursively get container compounds to remove
        to_remove = list()

        def _check_if_empty(child):
            if child in to_remove:
                return
            if set(child.particles()).issubset(particles_to_remove):
                if child.parent:
                    to_remove.append(child)
                    _check_if_empty(child.parent)
                else:
                    warn(f"This will remove all particles in {self}")
            return

        for particle in particles_to_remove:
            _check_if_empty(particle)

        # Fix rigid_ids and remove obj from bondgraph
        for removed_part in to_remove:
            self._remove(removed_part)

        # Remove references to object
        for removed_part in to_remove:
            if removed_part.parent is not None:
                removed_part.parent.children.remove(removed_part)
            self._remove_references(removed_part)

        # Check and reorder rigid id
        for _ in particles_to_remove:
            if self.contains_rigid:
                self.root._reorder_rigid_ids()

        # Remove ghsot ports
        self._prune_ghost_ports()

    def _prune_ghost_ports(self):
        """Worker for remove(). Remove all ports whose anchor has been deleted."""
        all_ports_list = list(self.all_ports())
        particles = list(self.particles())
        for port in all_ports_list:
            if port.anchor not in particles:
                self._remove(port)
                port.parent.children.remove(port)
                self._remove_references(port)

    def _remove(self, removed_part):
        """Worker for remove(). Fixes rigid IDs and removes bonds."""
        if removed_part.rigid_id is not None:
            for ancestor in removed_part.ancestors():
                ancestor._check_if_contains_rigid_bodies = True
        if self.root.bond_graph.has_node(removed_part):
            for neighbor in self.root.bond_graph.neighbors(removed_part):
                self.root.remove_bond((removed_part, neighbor))
            self.root.bond_graph.remove_node(removed_part)

    def _remove_references(self, removed_part):
        """Remove labels pointing to this part and vice versa."""
        removed_part.parent = None

        # Remove labels in the hierarchy pointing to this part.
        referrers_to_remove = set()
        for referrer in removed_part.referrers:
            if removed_part not in referrer.ancestors():
                for label, referred_part in list(referrer.labels.items()):
                    if referred_part is removed_part:
                        del referrer.labels[label]
                        referrers_to_remove.add(referrer)
        removed_part.referrers -= referrers_to_remove

        # Remove labels in this part pointing into the hierarchy.
        labels_to_delete = []
        if isinstance(removed_part, Compound):
            for label, part in list(removed_part.labels.items()):
                if not isinstance(part, Compound):
                    for p in part:
                        self._remove_references(p)
                elif removed_part not in part.ancestors():
                    try:
                        part.referrers.discard(removed_part)
                    except KeyError:
                        pass
                    else:
                        labels_to_delete.append(label)
        for label in labels_to_delete:
            removed_part.labels.pop(label, None)

    def referenced_ports(self):
        """Return all Ports referenced by this Compound.

        Returns
        -------
        list of mb.Compound
            A list of all ports referenced by the Compound
        """
        from mbuild.port import Port

        return [port for port in self.labels.values() if isinstance(port, Port)]

    def all_ports(self):
        """Return all Ports referenced by this Compound and its successors.

        Returns
        -------
        list of mb.Compound
            A list of all Ports referenced by this Compound and its successors
        """
        from mbuild.port import Port

        return [s for s in self.successors() if isinstance(s, Port)]

    def available_ports(self):
        """Return all unoccupied Ports referenced by this Compound.

        Returns
        -------
        list of mb.Compound
            A list of all unoccupied ports referenced by the Compound
        """
        from mbuild.port import Port

        return [
            p
            for p in self.labels.values()
            if isinstance(p, Port) and not p.used
        ]

    def direct_bonds(self):
        """Return a list of particles that this particle bonds to.

        Returns
        -------
        List of mb.Compound

        See Also
        --------
        bond_graph.edges_iter : Iterations over all edges in a BondGraph
        Compound.n_direct_bonds : Returns the number of bonds a particle contains
        """
        if list(self.particles()) != [self]:
            raise MBuildError(
                "The direct_bonds method can only "
                "be used on compounds at the bottom of their hierarchy."
            )
        for i in self.root.bond_graph._adj[self]:
            yield i

    def _bonds(self):
        """Return all bonds in the Compound and sub-Compounds.

        Yields
        ------
        tuple of mb.Compound
            The next bond in the Compound

        See Also
        --------
        bond_graph.edges_iter : Iterates over all edges in a BondGraph
        Compound.n_bonds : Returns the total number of bonds in the Compound and sub-Compounds
        """
        if self.root.bond_graph:
            if self.root == self:
                return self.root.bond_graph.edges_iter()
            else:
                return self.root.bond_graph.subgraph(
                    self.particles()
                ).edges_iter()
        else:
            return iter(())

    def bonds(self, use_connected=True):
        """Return all bonds in the Compound and sub-Compounds. By default,
        this uses the connected components to improve performance when possible.

        Yields
        ------
        tuple of mb.Compound
            The next bond in the Compound

        Parameters
        ----------
        use_connected : bool, optional, default=True
            Uses the connected_components information in the bond_graph to
            retrieve bonded information for sub-Compounds. In most cases,
            this will be substantially faster.

        See Also
        --------
        bond_graph.edges_iter : Iterates over all edges in a BondGraph
        Compound.n_bonds : Returns the total number of bonds in the Compound and sub-Compounds
        Compound._bonds : Return all bonds in the Compound and sub-Compounds
        """

        if use_connected:
            if self.root.bond_graph:
                connected_subgraph = self.root.bond_graph.connected_components()
                bonds = []
                molecule_tags = {}
                for molecule in connected_subgraph:
                    # if molecule contains a single particle it will not contain any bonds and can be skipped
                    if len(molecule) > 1:
                        # if the Compound of interest is not an ancestor of molecule, move to the next molecule
                        ancestors = [ann for ann in molecule[0].ancestors()]
                        if self in ancestors:
                            if len(ancestors) > 1:
                                # this will set ancestors[0] to the lowest level Compound that
                                # contains all the connected components in molecule
                                ancestors = IndexedSet(molecule[0].ancestors())
                                for particle in molecule[1:]:
                                    ancestors = ancestors.intersection(
                                        IndexedSet(particle.ancestors())
                                    )
                            # if the compound we are interested in is the lowest level ancestor or root, find the bonds
                            if ancestors[0] == self or self == self.root:
                                for b in self.root.bond_graph.subgraph(
                                    molecule
                                ).edges_iter():
                                    bonds.append(b)
                            # if the Compound of interest is not at a lower level than the lowest level container (i.e. ancestors[0])
                            # then ancestors[0] is a sub-Compound of the Compound of interest
                            elif self not in [ part for part in ancestors[0].successors()]:
                                for b in self.root.bond_graph.subgraph(
                                    molecule
                                ).edges_iter():
                                    bonds.append(b)

                # If we did not add any bonds to the list that does not mean there are no bonds in the Compound of interest.
                # It may mean that we are looking at a Compound with bonds to other Compounds
                # (e.g., a CH3 in ethane; ethane would be the lowest level connected component stored in ancestors[0])
                # As such, we will just return the original bond routine to retrieve the relevant info
                if len(bonds) == 0:
                    return self._bonds()
                else:
                    return iter(bonds)
            else:
                return self._bonds()

        else:
            return self._bonds()

    @property
    def n_direct_bonds(self):
        """Return the number of bonds a particle is directly involved in.

        This method should only be used on on compounds at the bottom
        of their hierarchy (i.e. a particle).

        Returns
        -------
        int
            The number of compounds this compound is directly bonded to.
        """
        if list(self.particles()) != [self]:
            raise MBuildError(
                "The direct_bonds method can only "
                "be used on compounds at the bottom of their hierarchy."
            )
        return sum(1 for _ in self.direct_bonds())

    @property
    def n_bonds(self):
        """Return the total number of bonds in the Compound.

        Returns
        -------
        int
            The number of bonds in the Compound
        """
        if list(self.particles()) == [self]:
            raise MBuildError(
                "n_bonds cannot be used on Compounds "
                "at the bottom of their hierarchy (particles). "
                "Use n_direct_bonds instead."
            )
        return sum(1 for _ in self.bonds())

    def add_bond(self, particle_pair):
        """Add a bond between two Particles.

        Parameters
        ----------
        particle_pair : indexable object, length=2, dtype=mb.Compound
            The pair of Particles to add a bond between
        """
        if self.root.bond_graph is None:
            self.root.bond_graph = BondGraph()

        self.root.bond_graph.add_edge(particle_pair[0], particle_pair[1])

    def generate_bonds(self, name_a, name_b, dmin, dmax):
        """Add Bonds between all pairs of types a/b within [dmin, dmax].

        Parameters
        ----------
        name_a : str
            The name of one of the Particles to be in each bond
        name_b : str
            The name of the other Particle to be in each bond
        dmin : float
            The minimum distance (in nm) between Particles for considering a bond
        dmax : float
            The maximum distance (in nm) between Particles for considering a bond
        """
        if self.box is None:
            self.box = self.get_boundingbox()
        particle_kdtree = PeriodicKDTree.from_compound(
            compound=self, leafsize=10
        )
        particle_array = np.array(list(self.particles()))
        added_bonds = list()
        for p1 in self.particles_by_name(name_a):
            nearest = self.particles_in_range(
                p1,
                dmax,
                max_particles=20,
                particle_kdtree=particle_kdtree,
                particle_array=particle_array,
            )
            for p2 in nearest:
                if p2 == p1:
                    continue
                bond_tuple = (p1, p2) if id(p1) < id(p2) else (p2, p1)
                if bond_tuple in added_bonds:
                    continue
                min_dist = self.min_periodic_distance(p2.pos, p1.pos)
                if (p2.name == name_b) and (dmin <= min_dist <= dmax):
                    self.add_bond((p1, p2))
                    added_bonds.append(bond_tuple)

    @experimental_feature()
    def freud_generate_bonds(
        self,
        name_a,
        name_b,
        dmin,
        dmax,
        exclude_ii=True,
    ):
        """Add Bonds between all pairs of types a/b within [dmin, dmax].

        Parameters
        ----------
        name_a : str
            The name of one of the Particles to be in each bond
        name_b : str
            The name of the other Particle to be in each bond
        dmin : float
            The minimum distance (in nm) between Particles for considering a bond
        dmax : float
            The maximum distance (in nm) between Particles for considering a bond
        exclude_ii : bool, optional, default=True
            Whether or not to include neighbors with the same index.

        Notes
        -----
        This is an experimental feature and some behavior might change out of step of a standard development release.

        """
        freud = import_("freud")
        if self.box is None:
            box = self.get_boundingbox()
        else:
            box = self.box
        moved_positions = self.xyz - np.array(
            [box.Lx / 2, box.Ly / 2, box.Lz / 2]
        )

        # quadruple box lengths for non-periodic dimensions
        # since freud boxes are centered at the origin, extend box
        #   lengths 2x in the positive and negative direction

        # we are periodic in all directions, no need to change anything
        if all(self.periodicity):
            freud_box = freud.box.Box.from_matrix(box.vectors.T)
        # not periodic in some dimensions, lets make them pseudo-periodic
        else:
            tmp_lengths = [l for l in box.lengths]
            max_tmp_length = max(tmp_lengths)
            for i, is_periodic in enumerate(self.periodicity):
                if is_periodic:
                    continue
                else:
                    tmp_lengths[i] = tmp_lengths[i] + 4 * max_tmp_length
            tmp_box = Box.from_lengths_angles(
                lengths=tmp_lengths, angles=box.angles
            )
            freud_box = freud.box.Box.from_matrix(tmp_box.vectors.T)

        freud_box.periodic = (True, True, True)

        a_indices = []
        b_indices = []
        for i, part in enumerate(self.particles()):
            if part.name == name_a:
                a_indices.append(i)
            if part.name == name_b:
                b_indices.append(i)

        aq = freud.locality.AABBQuery(freud_box, moved_positions[b_indices])

        nlist = aq.query(
            moved_positions[a_indices],
            dict(
                r_min=dmin,
                r_max=dmax,
                exclude_ii=exclude_ii,
            ),
        ).toNeighborList()

        part_list = [part for part in self.particles(include_ports=False)]
        for i, j in nlist[:]:
            self.add_bond((part_list[a_indices[i]], part_list[b_indices[j]]))

    def remove_bond(self, particle_pair):
        """Delete a bond between a pair of Particles.

        Parameters
        ----------
        particle_pair : indexable object, length=2, dtype=mb.Compound
            The pair of Particles to remove the bond between
        """
        from mbuild.port import Port

        if self.root.bond_graph is None or not self.root.bond_graph.has_edge(
            *particle_pair
        ):
            warn("Bond between {} and {} doesn't exist!".format(*particle_pair))
            return
        self.root.bond_graph.remove_edge(*particle_pair)
        bond_vector = particle_pair[0].pos - particle_pair[1].pos
        if np.allclose(bond_vector, np.zeros(3)):
            warn(
                "Particles {} and {} overlap! Ports will not be added."
                "".format(*particle_pair)
            )
            return
        distance = np.linalg.norm(bond_vector)
        particle_pair[0].parent.add(
            Port(
                anchor=particle_pair[0],
                orientation=-bond_vector,
                separation=distance / 2,
            ),
            "port[$]",
        )
        particle_pair[1].parent.add(
            Port(
                anchor=particle_pair[1],
                orientation=bond_vector,
                separation=distance / 2,
            ),
            "port[$]",
        )

    @property
    def pos(self):
        """Get the position of the Compound.

        If the Compound contains children, returns the center.

        The position of a Compound containing children can't be set.
        """
        if not self.children:
            return self._pos
        else:
            return self.center

    @pos.setter
    def pos(self, value):
        if not self.children:
            self._pos = value
        else:
            raise MBuildError("Can't set position of Compound with children.")

    @property
    def periodicity(self):
        """Get the periodicity of the Compound."""
        return self._periodicity

    @periodicity.setter
    def periodicity(self, periods):
        if len(list(periods)) != 3:
            raise ValueError("Periodicity must be of length 3")
        if not all([isinstance(p, bool) for p in periods]):
            raise TypeError(
                "Periodicity values must be True/False; if you are trying to "
                "set the dimensions, use Compound.box."
            )
        self._periodicity = tuple(periods)

    @property
    def box(self):
        """Get the box of the Compound.

        Ports cannot have a box.
        """
        return self._box

    @box.setter
    def box(self, box):
        if box is not None and type(box) != Box:
            raise TypeError("box must be specified as an mbuild.Box")
        if self.port_particle and box is not None:
            raise ValueError("Ports cannot have a box")
        # Make sure the box is bigger than the bounding box
        if box is not None:
            if np.asarray((box.lengths < self.get_boundingbox().lengths)).any():
                warn(
                    "Compound.box.lengths < Compound.boundingbox.lengths. "
                    "There may be particles outside of the defined "
                    "simulation box."
                )
        self._box = box

    @property
    def element(self):
        """Get the element of the Compound."""
        return self._element

    @element.setter
    def element(self, element):
        if element is None:
            self._element = None
        elif isinstance(element, Element):
            self._element = element
        else:
            self._element = ele.element_from_symbol(element)

    @property
    def xyz(self):
        """Return all particle coordinates in this compound.

        Returns
        -------
        pos : np.ndarray, shape=(n, 3), dtype=float
            Array with the positions of all particles.
        """
        if not self.children:
            pos = np.expand_dims(self._pos, axis=0)
        else:
            arr = np.fromiter(
                itertools.chain.from_iterable(p.pos for p in self.particles()),
                dtype=float,
            )
            pos = arr.reshape((-1, 3))
        return pos

    @property
    def xyz_with_ports(self):
        """Return all particle coordinates in this compound including ports.

        Returns
        -------
        pos : np.ndarray, shape=(n, 3), dtype=float
            Array with the positions of all particles and ports.
        """
        if not self.children:
            pos = self._pos
        else:
            arr = np.fromiter(
                itertools.chain.from_iterable(
                    p.pos for p in self.particles(include_ports=True)
                ),
                dtype=float,
            )
            pos = arr.reshape((-1, 3))
        return pos

    @xyz.setter
    def xyz(self, arrnx3):
        """Set the positions of the particles in the Compound, excluding Ports.

        This function does not set the position of the ports.

        Parameters
        ----------
        arrnx3 : np.ndarray, shape=(n,3), dtype=float
            The new particle positions
        """
        arrnx3 = np.array(arrnx3)
        if not self.children:
            if not arrnx3.shape[0] == 1:
                raise ValueError(
                    "Trying to set position of {} with more than one"
                    "coordinate: {}".format(self, arrnx3)
                )
            self.pos = np.squeeze(arrnx3)
        else:
            for atom, coords in zip(
                self._particles(include_ports=False), arrnx3
            ):
                atom.pos = coords

    @xyz_with_ports.setter
    def xyz_with_ports(self, arrnx3):
        """Set the positions of the particles in the Compound, including Ports.

        Parameters
        ----------
        arrnx3 : np.ndarray, shape=(n,3), dtype=float
            The new particle positions
        """
        if not self.children:
            if not arrnx3.shape[0] == 1:
                raise ValueError(
                    "Trying to set position of {} with more than one"
                    "coordinate: {}".format(self, arrnx3)
                )
            self.pos = np.squeeze(arrnx3)
        else:
            for atom, coords in zip(
                self._particles(include_ports=True), arrnx3
            ):
                atom.pos = coords

    @property
    def center(self):
        """Get the cartesian center of the Compound based on its Particles.

        Returns
        -------
        np.ndarray, shape=(3,), dtype=float
            The cartesian center of the Compound based on its Particles
        """
        if np.all(np.isfinite(self.xyz)):
            return np.mean(self.xyz, axis=0)

    @property
    def mins(self):
        """Return the mimimum x, y, z coordinate of any particle in this compound."""
        return self.xyz.min(axis=0)

    @property
    def maxs(self):
        """Return the maximum x, y, z coordinate of any particle in this compound."""
        return self.xyz.max(axis=0)

    def is_independent(self):
        """Return True if there is no bond between particles of the Compound to an external Compound."""
        if not self.parent:
            # This is the very top level, and hence have to be independent
            return True
        elif not self.root.bond_graph.edges():
            # If there is no bond in the top level, then everything is independent
            return True
        else:
            # Cover the other cases
            bond_graph_dict = self.root.bond_graph._adj
            for particle in self.particles():
                for neigh in bond_graph_dict[particle]:
                    if neigh not in self.particles():
                        return False
            return True

    def get_boundingbox(self, pad_box=None):
        """Compute the bounding box of the compound.

        Compute and store the rectangular bounding box of the Compound.

        Parameters
        ----------
        pad_box: Sequence, optional, default=None
            Pad all lengths or a list of lengths by a specified amount in nm.
            Acceptable values are:

                - A single float: apply this pad value to all 3 box lengths.
                - A sequence of length 1: apply this pad value to all 3 box lengths.
                - A sequence of length 3: apply these pad values to the a, b, c box lengths.


        Returns
        -------
        mb.Box
            The bounding box for this Compound.

        Notes
        -----
        Triclinic bounding boxes are supported, but only for Compounds
        that are generated from mb.Lattice's and the resulting
        mb.Lattice.populate method
        """
        # case where only 1 particle exists
        is_one_particle = False
        if self.xyz.shape[0] == 1:
            is_one_particle = True

        # are any columns all equalivalent values?
        # an example of this would be a planar molecule
        # example: all z values are 0.0
        # from: https://stackoverflow.com/a/14860884
        # steps: create mask array comparing first value in each column
        # use np.all with axis=0 to do row columnar comparision
        has_dimension = [True, True, True]
        if not is_one_particle:
            missing_dimensions = np.all(
                np.isclose(self.xyz, self.xyz[0, :], atol=1e-2),
                axis=0,
            )
            for i, truthy in enumerate(missing_dimensions):
                has_dimension[i] = not truthy

        if is_one_particle:
            v1 = np.asarray([[1.0, 0.0, 0.0]])
            v2 = np.asarray([[0.0, 1.0, 0.0]])
            v3 = np.asarray([[0.0, 0.0, 1.0]])
        else:
            v1 = np.asarray((self.maxs[0] - self.mins[0], 0.0, 0.0))
            v2 = np.asarray((0.0, self.maxs[1] - self.mins[1], 0.0))
            v3 = np.asarray((0.0, 0.0, self.maxs[2] - self.mins[2]))
        vecs = [v1, v2, v3]

        # handle any missing dimensions (planar molecules)
        for i, dim in enumerate(has_dimension):
            if not dim:
                vecs[i][i] = 0.1

        if pad_box is not None:
            if isinstance(pad_box, (int, float, str, Sequence)):
                if isinstance(pad_box, Sequence):
                    if len(pad_box) == 1:
                        padding = [float(pad_box[0])] * 3
                    elif len(pad_box) == 3:
                        padding = [float(val) for val in pad_box]
                    else:
                        raise TypeError(
                            f"Expected a Sequence of length 1 or 3 for pad_box. Provided: {len(pad_box)}"
                        )
                else:
                    pad_box = float(pad_box)
                    padding = [pad_box] * 3
            else:
                raise TypeError(
                    f"Expected a value of type: int, float, str, or Sequence, was provided: {type(pad_box)}"
                )
            for dim, val in enumerate(padding):
                vecs[dim][dim] = vecs[dim][dim] + val

        bounding_box = Box.from_vectors(
            vectors=np.asarray([vecs]).reshape(3, 3)
        )
        return bounding_box

    def min_periodic_distance(self, xyz0, xyz1):
        """Vectorized distance calculation considering minimum image.

        Only implemented for orthorhombic simulation boxes.

        Parameters
        ----------
        xyz0 : np.ndarray, shape=(3,), dtype=float
            Coordinates of first point
        xyz1 : np.ndarray, shape=(3,), dtype=float
            Coordinates of second point

        Returns
        -------
        float
            Vectorized distance between the two points following minimum
            image convention
        """
        d = np.abs(xyz0 - xyz1)
        if self.box is not None:
            if np.allclose(self.box.angles, 90.0):
                d = np.where(
                    d > 0.5 * np.array(self.box.lengths),
                    np.array(self.box.lengths) - d,
                    d,
                )
            else:
                raise NotImplementedError(
                    "Periodic distance calculation is not implemented "
                    "for non-orthorhombic boxes"
                )
        else:
            """
            raise MBuildError(f'Cannot calculate minimum periodic distance. '
                              f'No Box set for {self}')
            """
            warn(
                f"No Box object set for {self}, using rectangular bounding box"
            )
            self.box = self.get_boundingbox()
            if np.allclose(self.box.angles, 90.0):
                d = np.where(
                    d > 0.5 * np.array(self.box.lengths),
                    np.array(self.box.lengths) - d,
                    d,
                )
            else:
                raise NotImplementedError(
                    "Periodic distance calculation is not implemented "
                    "for non-orthorhombic boxes"
                )
        return np.sqrt((d**2).sum(axis=-1))

    def particles_in_range(
        self,
        compound,
        dmax,
        max_particles=20,
        particle_kdtree=None,
        particle_array=None,
    ):
        """Find particles within a specified range of another particle.

        Parameters
        ----------
        compound : mb.Compound
            Reference particle to find other particles in range of
        dmax : float
            Maximum distance from 'compound' to look for Particles
        max_particles : int, optional, default=20
            Maximum number of Particles to return
        particle_kdtree : mb.PeriodicKDTree, optional
            KD-tree for looking up nearest neighbors. If not provided, a KD-
            tree will be generated from all Particles in self
        particle_array : np.ndarray, shape=(n,), dtype=mb.Compound, optional
            Array of possible particles to consider for return. If not
            provided, this defaults to all Particles in self

        Returns
        -------
        np.ndarray, shape=(n,), dtype=mb.Compound
            Particles in range of compound according to user-defined limits

        See Also
        --------
        periodic_kdtree.PerioidicKDTree : mBuild implementation of kd-trees
        scipy.spatial.kdtree : Further details on kd-trees
        """
        if self.box is None:
            self.box = self.get_boundingbox()
        if particle_kdtree is None:
            particle_kdtree = PeriodicKDTree.from_compound(self, leafsize=10)
        _, idxs = particle_kdtree.query(
            compound.pos, k=max_particles, distance_upper_bound=dmax
        )
        idxs = idxs[idxs != self.n_particles]
        if particle_array is None:
            particle_array = np.array(list(self.particles()))
        return particle_array[idxs]

    def visualize(
        self, show_ports=False, backend="py3dmol", color_scheme={}
    ):  # pragma: no cover
        """Visualize the Compound using py3dmol (default) or nglview.

        Allows for visualization of a Compound within a Jupyter Notebook.

        Parameters
        ----------
        show_ports : bool, optional, default=False
            Visualize Ports in addition to Particles
        backend : str, optional, default='py3dmol'
            Specify the backend package to visualize compounds
            Currently supported: py3dmol, nglview
        color_scheme : dict, optional
            Specify coloring for non-elemental particles
            keys are strings of the particle names
            values are strings of the colors
            i.e. {'_CGBEAD': 'blue'}
        """
        viz_pkg = {
            "nglview": self._visualize_nglview,
            "py3dmol": self._visualize_py3dmol,
        }
        if run_from_ipython():
            if backend.lower() in viz_pkg:
                return viz_pkg[backend.lower()](
                    show_ports=show_ports, color_scheme=color_scheme
                )
            else:
                raise RuntimeError(
                    f"Unsupported visualization backend ({backend}). "
                    "Currently supported backends include nglview and py3dmol"
                )

        else:
            raise RuntimeError(
                "Visualization is only supported in Jupyter Notebooks."
            )

    def _visualize_py3dmol(self, show_ports=False, color_scheme={}):
        """Visualize the Compound using py3Dmol.

        Allows for visualization of a Compound within a Jupyter Notebook.

        Parameters
        ----------
        show_ports : bool, optional, default=False
            Visualize Ports in addition to Particles
        color_scheme : dict, optional
            Specify coloring for non-elemental particles
            keys are strings of the particle names
            values are strings of the colors
            i.e. {'_CGBEAD': 'blue'}

        Returns
        -------
        view : py3Dmol.view
        """
        py3Dmol = import_("py3Dmol")

        cloned = clone(self)

        modified_color_scheme = {}
        for name, color in color_scheme.items():
            # Py3dmol does some element string conversions,
            # first character is as-is, rest of the characters are lowercase
            new_name = name[0] + name[1:].lower()
            modified_color_scheme[new_name] = color
            modified_color_scheme[name] = color

        for particle in cloned.particles():
            if not particle.name:
                particle.name = "UNK"
        tmp_dir = tempfile.mkdtemp()
        cloned.save(
            os.path.join(tmp_dir, "tmp.mol2"),
            show_ports=show_ports,
            overwrite=True,
        )

        view = py3Dmol.view()
        with open(os.path.join(tmp_dir, "tmp.mol2"), "r") as f:
            view.addModel(f.read(), "mol2", keepH=True)

        view.setStyle(
            {
                "stick": {"radius": 0.2, "color": "grey"},
                "sphere": {"scale": 0.3, "colorscheme": modified_color_scheme},
            }
        )
        view.zoomTo()

        return view

    def _visualize_nglview(self, show_ports=False, color_scheme={}):
        """Visualize the Compound using nglview.

        Allows for visualization of a Compound within a Jupyter Notebook.

        Parameters
        ----------
        show_ports : bool, optional, default=False
            Visualize Ports in addition to Particles
        """
        nglview = import_("nglview")
        mdtraj = import_("mdtraj")
        from mdtraj.geometry.sasa import _ATOMIC_RADII

        remove_digits = lambda x: "".join(
            i for i in x if not i.isdigit() or i == "_"
        )
        for particle in self.particles():
            particle.name = remove_digits(particle.name).upper()
            if not particle.name:
                particle.name = "UNK"
        tmp_dir = tempfile.mkdtemp()
        self.save(
            os.path.join(tmp_dir, "tmp.mol2"),
            show_ports=show_ports,
            overwrite=True,
        )
        widget = nglview.show_file(os.path.join(tmp_dir, "tmp.mol2"))
        widget.clear()
        widget.add_ball_and_stick(cylinderOnly=True)
        elements = set([particle.name for particle in self.particles()])
        scale = 50.0
        for element in elements:
            try:
                widget.add_ball_and_stick(
                    f"_{element.upper()}",
                    aspect_ratio=_ATOMIC_RADII[element.title()] ** 1.5 * scale,
                )
            except KeyError:
                ids = [
                    str(i)
                    for i, particle in enumerate(self.particles())
                    if particle.name == element
                ]
                widget.add_ball_and_stick(
                    f"@{','.join(ids)}",
                    aspect_ratio=0.17**1.5 * scale,
                    color="grey",
                )
        if show_ports:
            widget.add_ball_and_stick("_VS", aspect_ratio=1.0, color="#991f00")
        overwrite_nglview_default(widget)
        return widget

    def flatten(self, inplace=True):
        """Flatten the hierarchical structure of the Compound.

        Modify the mBuild Compound to become a Compound where there is
        a single container (self) that contains all the particles.

        Parameter
        ---------
        inplace : bool, optional, default=True
            Option to perform the flatten operation inplace or return a copy

        Return
        ------
        self : mb.Compound or None
            return a flatten Compound if inplace is False.
        """
        ports_list = list(self.all_ports())
        children_list = list(self.children)
        particle_list = list(self.particles())
        bond_graph = self.root.bond_graph

        # Make a list of bond that involved the particles of this compound.
        # This include bonds made exist between this compound and other
        # component of the system
        new_bonds = list()
        for particle in particle_list:
            for neighbor in bond_graph._adj.get(particle, []):
                new_bonds.append((particle, neighbor))

        # Remove all the children
        if inplace:
            for child in children_list:
                # Need to handle the case when child is a port
                self.remove(child)

            # Re-add the particles and bonds
            self.add(particle_list)
            self.add(ports_list)

            for bond in new_bonds:
                self.add_bond(bond)
        else:
            comp = clone(self)
            comp.flatten(inplace=True)
            return comp

    def update_coordinates(self, filename, update_port_locations=True):
        """Update the coordinates of this Compound from a file.

        Parameters
        ----------
        filename : str
            Name of file from which to load coordinates. Supported file types
            are the same as those supported by load()
        update_port_locations : bool, optional, default=True
            Update the locations of Ports so that they are shifted along with
            their anchor particles.  Note: This conserves the location of
            Ports with respect to the anchor Particle, but does not conserve
            the orientation of Ports with respect to the molecule as a whole.

        See Also
        --------
        load : Load coordinates from a file
        """
        if update_port_locations:
            xyz_init = self.xyz
            self = conversion.load(filename, compound=self, coords_only=True)
            self._update_port_locations(xyz_init)
        else:
            self = conversion.load(filename, compound=self, coords_only=True)

    def _update_port_locations(self, initial_coordinates):
        """Adjust port locations after particles have moved.

        Compares the locations of Particles between 'self' and an array of
        reference coordinates.  Shifts Ports in accordance with how far anchors
        have been moved.  This conserves the location of Ports with respect to
        their anchor Particles, but does not conserve the orientation of Ports
        with respect to the molecule as a whole.

        Parameters
        ----------
        initial_coordinates : np.ndarray, shape=(n, 3), dtype=float
            Reference coordinates to use for comparing how far anchor Particles
            have shifted.
        """
        particles = list(self.particles())
        for port in self.all_ports():
            if port.anchor:
                idx = particles.index(port.anchor)
                shift = particles[idx].pos - initial_coordinates[idx]
                port.translate(shift)

    def _kick(self):
        """Slightly adjust all coordinates in a Compound.

        Provides a slight adjustment to coordinates to kick them out of local
        energy minima.
        """
        xyz_init = self.xyz
        for particle in self.particles():
            particle.pos += (np.random.rand(3) - 0.5) / 100
        self._update_port_locations(xyz_init)

    def energy_minimize(
        self,
        forcefield="UFF",
        steps=1000,
        shift_com=True,
        anchor=None,
        **kwargs,
    ):
        """Perform an energy minimization on a Compound.

        Default behavior utilizes `Open Babel <http://openbabel.org/docs/dev/>`_
        to perform an energy minimization/geometry optimization on a Compound by
        applying a generic force field

        Can also utilize `OpenMM <http://openmm.org/>`_ to energy minimize after
        atomtyping a Compound using
        `Foyer <https://github.com/mosdef-hub/foyer>`_ to apply a forcefield XML
        file that contains valid SMARTS strings.

        This function is primarily intended to be used on smaller components,
        with sizes on the order of 10's to 100's of particles, as the energy
        minimization scales poorly with the number of particles.

        Parameters
        ----------
        steps : int, optional, default=1000
            The number of optimization iterations
        forcefield : str, optional, default='UFF'
            The generic force field to apply to the Compound for minimization.
            Valid options are 'MMFF94', 'MMFF94s', ''UFF', 'GAFF', 'Ghemical'.
            Please refer to the `Open Babel documentation
            <http://open-babel.readthedocs.io/en/latest/Forcefields/Overview.html>`_
            when considering your choice of force field.
            Utilizing OpenMM for energy minimization requires a forcefield
            XML file with valid SMARTS strings. Please refer to `OpenMM docs
            <http://docs.openmm.org/7.0.0/userguide/application.html#creating-force-fields>`_
            for more information.
        shift_com : bool, optional, default=True
            If True, the energy-minimized Compound is translated such that the
            center-of-mass is unchanged relative to the initial configuration.
        anchor : Compound, optional, default=None
            Translates the energy-minimized Compound such that the
            position of the anchor Compound is unchanged relative to the
            initial configuration.


        Other Parameters
        ----------------
        algorithm : str, optional, default='cg'
            The energy minimization algorithm.  Valid options are 'steep', 'cg',
            and 'md', corresponding to steepest descent, conjugate gradient, and
            equilibrium molecular dynamics respectively.
            For _energy_minimize_openbabel
        fixed_compounds : Compound, optional, default=None
            An individual Compound or list of Compounds that will have their
            position fixed during energy minimization. Note, positions are fixed
            using a restraining potential and thus may change slightly.
            Position fixing will apply to all Particles (i.e., atoms) that exist
            in the Compound and to particles in any subsequent sub-Compounds.
            By default x,y, and z position is fixed. This can be toggled by instead
            passing a list containing the Compound and an list or tuple of bool values
            corresponding to x,y and z; e.g., [Compound, (True, True, False)]
            will fix the x and y position but allow z to be free.
            For _energy_minimize_openbabel
        ignore_compounds: Compound, optional, default=None
            An individual compound or list of Compounds whose underlying particles
            will have their positions fixed and not interact with other atoms via
            the specified force field during the energy minimization process.
            Note, a restraining potential used and thus absolute position may vary
            as a result of the energy minimization process.
            Interactions of these ignored atoms can  be specified by the user,
            e.g., by explicitly setting a distance constraint.
            For _energy_minimize_openbabel
        distance_constraints: list, optional, default=None
            A list containing a pair of Compounds as a tuple or list and
            a float value specifying the target distance between the two Compounds, e.g.,:
            [(compound1, compound2), distance].
            To specify more than one constraint, pass constraints as a 2D list, e.g.,:
            [ [(compound1, compound2), distance1],  [(compound3, compound4), distance2] ].
            Note, Compounds specified here must represent individual point particles.
            For _energy_minimize_openbabel
        constraint_factor: float, optional, default=50000.0
            Harmonic springs are used to constrain distances and fix atom positions, where
            the resulting energy associated with the spring is scaled by the
            constraint_factor; the energy of this spring is considering during the minimization.
            As such, very small values of the constraint_factor may result in an energy
            minimized state that does not adequately restrain the distance/position of atoms.
            For _energy_minimize_openbabel
        scale_bonds : float, optional, default=1
            Scales the bond force constant (1 is completely on).
            For _energy_minimize_openmm
        scale_angles : float, optional, default=1
            Scales the angle force constant (1 is completely on)
            For _energy_minimize_openmm
        scale_torsions : float, optional, default=1
            Scales the torsional force constants (1 is completely on)
            For _energy_minimize_openmm
            Note: Only Ryckaert-Bellemans style torsions are currently supported
        scale_nonbonded : float, optional, default=1
            Scales epsilon (1 is completely on)
            For _energy_minimize_openmm
        constraints : str, optional, default="AllBonds"
            Specify constraints on the molecule to minimize, options are:
            None, "HBonds", "AllBonds", "HAngles"
            For _energy_minimize_openmm

        References
        ----------
        If using _energy_minimize_openmm(), please cite:

        .. [Eastman2013] P. Eastman, M. S. Friedrichs, J. D. Chodera,
           R. J. Radmer, C. M. Bruns, J. P. Ku, K. A. Beauchamp, T. J. Lane,
           L.-P. Wang, D. Shukla, T. Tye, M. Houston, T. Stich, C. Klein,
           M. R. Shirts, and V. S. Pande. "OpenMM 4: A Reusable, Extensible,
           Hardware Independent Library for High Performance Molecular
           Simulation." J. Chem. Theor. Comput. 9(1): 461-469. (2013).

        If using _energy_minimize_openbabel(), please cite:

        .. [OBoyle2011] O'Boyle, N.M.; Banck, M.; James, C.A.; Morley, C.;
           Vandermeersch, T.; Hutchison, G.R. "Open Babel: An open chemical
           toolbox." (2011) J. Cheminf. 3, 33

        .. [OpenBabel] Open Babel, version X.X.X http://openbabel.org,
           (installed Month Year)

        If using the 'MMFF94' force field please also cite the following:

        .. [Halgren1996a] T.A. Halgren, "Merck molecular force field. I. Basis,
           form, scope, parameterization, and performance of MMFF94." (1996)
           J. Comput. Chem. 17, 490-519

        .. [Halgren1996b] T.A. Halgren, "Merck molecular force field. II. MMFF94
           van der Waals and electrostatic parameters for intermolecular
           interactions." (1996) J. Comput. Chem. 17, 520-552

        .. [Halgren1996c] T.A. Halgren, "Merck molecular force field. III.
           Molecular geometries and vibrational frequencies for MMFF94." (1996)
           J. Comput. Chem. 17, 553-586

        .. [Halgren1996d] T.A. Halgren and R.B. Nachbar, "Merck molecular force
           field. IV. Conformational energies and geometries for MMFF94." (1996)
           J. Comput. Chem. 17, 587-615

        .. [Halgren1996e] T.A. Halgren, "Merck molecular force field. V.
           Extension of MMFF94 using experimental data, additional computational
           data, and empirical rules." (1996) J. Comput. Chem. 17, 616-641

        If using the 'MMFF94s' force field please cite the above along with:

        .. [Halgren1999] T.A. Halgren, "MMFF VI. MMFF94s option for energy minimization
           studies." (1999) J. Comput. Chem. 20, 720-729

        If using the 'UFF' force field please cite the following:

        .. [Rappe1992] Rappe, A.K., Casewit, C.J., Colwell, K.S., Goddard, W.A.
           III, Skiff, W.M. "UFF, a full periodic table force field for
           molecular mechanics and molecular dynamics simulations." (1992)
           J. Am. Chem. Soc. 114, 10024-10039

        If using the 'GAFF' force field please cite the following:

        .. [Wang2004] Wang, J., Wolf, R.M., Caldwell, J.W., Kollman, P.A.,
           Case, D.A. "Development and testing of a general AMBER force field"
           (2004) J. Comput. Chem. 25, 1157-1174

        If using the 'Ghemical' force field please cite the following:

        .. [Hassinen2001] T. Hassinen and M. Perakyla, "New energy terms for
           reduced protein models implemented in an off-lattice force field"
           (2001) J. Comput. Chem. 22, 1229-1242

        """
        # TODO: Update mbuild tutorials to provide overview of new features
        #   Preliminary tutorials: https://github.com/chrisiacovella/mbuild_energy_minimization
        com = self.pos
        anchor_in_compound = False
        if anchor is not None:
            # check to see if the anchor exists
            # in the Compound to be energy minimized
            for succesor in self.successors():
                if id(anchor) == id(succesor):
                    anchor_in_compound = True
                    anchor_pos_old = anchor.pos

            if anchor_in_compound == False:
                raise MBuildError(
                    f"Anchor: {anchor} is not part of the Compound: {self}"
                    "that you are trying to energy minimize."
                )
        original = clone(self)
        self._kick()
        extension = os.path.splitext(forcefield)[-1]
        openbabel_ffs = ["MMFF94", "MMFF94s", "UFF", "GAFF", "Ghemical"]
        if forcefield in openbabel_ffs:
            self._energy_minimize_openbabel(
<<<<<<< HEAD
                tmp_dir, forcefield=forcefield, steps=steps, **kwargs
            )
        else:
=======
                forcefield=forcefield, steps=steps, **kwargs
            )
        else:
            tmp_dir = tempfile.mkdtemp()
>>>>>>> 3d7c93d4
            self.save(os.path.join(tmp_dir, "un-minimized.mol2"))

            if extension == ".xml":
                self._energy_minimize_openmm(
                    tmp_dir,
                    forcefield_files=forcefield,
                    forcefield_name=None,
                    steps=steps,
                    **kwargs,
                )
            else:
                self._energy_minimize_openmm(
                    tmp_dir,
                    forcefield_files=None,
                    forcefield_name=forcefield,
                    steps=steps,
                    **kwargs,
                )

            self.update_coordinates(os.path.join(tmp_dir, "minimized.pdb"))

        if shift_com:
            self.translate_to(com)

        if anchor_in_compound == True:
            anchor_pos_new = anchor.pos
            delta = anchor_pos_old - anchor_pos_new
            self.translate(delta)

    def _energy_minimize_openmm(
        self,
        tmp_dir,
        forcefield_files=None,
        forcefield_name=None,
        steps=1000,
        scale_bonds=1,
        scale_angles=1,
        scale_torsions=1,
        scale_nonbonded=1,
        constraints="AllBonds",
    ):
        """Perform energy minimization using OpenMM.

        Converts an mBuild Compound to a ParmEd Structure,
        applies a forcefield using Foyer, and creates an OpenMM System.

        Parameters
        ----------
        forcefield_files : str or list of str, optional, default=None
            Forcefield files to load
        forcefield_name : str, optional, default=None
            Apply a named forcefield to the output file using the `foyer`
            package, e.g. 'oplsaa'. `Foyer forcefields`
            <https://github.com/mosdef-hub/foyer/tree/master/foyer/forcefields>_
        steps : int, optional, default=1000
            Number of energy minimization iterations
        scale_bonds : float, optional, default=1
            Scales the bond force constant (1 is completely on)
        scale_angles : float, optiona, default=1
            Scales the angle force constant (1 is completely on)
        scale_torsions : float, optional, default=1
            Scales the torsional force constants (1 is completely on)
        scale_nonbonded : float, optional, default=1
            Scales epsilon (1 is completely on)
        constraints : str, optional, default="AllBonds"
            Specify constraints on the molecule to minimize, options are:
            None, "HBonds", "AllBonds", "HAngles"

        Notes
        -----
        Assumes a particular organization for the force groups
        (HarmonicBondForce, HarmonicAngleForce, RBTorsionForce, NonBondedForce)

        References
        ----------
        [Eastman2013]_
        """
        foyer = import_("foyer")

        to_parmed = self.to_parmed()
        ff = foyer.Forcefield(
            forcefield_files=forcefield_files, name=forcefield_name
        )
        to_parmed = ff.apply(to_parmed)

        import openmm.unit as u
        from openmm.app import AllBonds, HAngles, HBonds
        from openmm.app.pdbreporter import PDBReporter
        from openmm.app.simulation import Simulation
        from openmm.openmm import LangevinIntegrator

        if constraints:
            if constraints == "AllBonds":
                constraints = AllBonds
            elif constraints == "HBonds":
                constraints = HBonds
            elif constraints == "HAngles":
                constraints = HAngles
            else:
                raise ValueError(
                    f"Provided constraints value of: {constraints}.\n"
                    f'Expected "HAngles", "AllBonds" "HBonds".'
                )
            system = to_parmed.createSystem(
                constraints=constraints
            )  # Create an OpenMM System
        else:
            system = to_parmed.createSystem()  # Create an OpenMM System
        # Create a Langenvin Integrator in OpenMM
        integrator = LangevinIntegrator(
            298 * u.kelvin, 1 / u.picosecond, 0.002 * u.picoseconds
        )
        # Create Simulation object in OpenMM
        simulation = Simulation(to_parmed.topology, system, integrator)

        # Loop through forces in OpenMM System and set parameters
        for force in system.getForces():
            if type(force).__name__ == "HarmonicBondForce":
                for bond_index in range(force.getNumBonds()):
                    atom1, atom2, r0, k = force.getBondParameters(bond_index)
                    force.setBondParameters(
                        bond_index, atom1, atom2, r0, k * scale_bonds
                    )
                force.updateParametersInContext(simulation.context)

            elif type(force).__name__ == "HarmonicAngleForce":
                for angle_index in range(force.getNumAngles()):
                    atom1, atom2, atom3, r0, k = force.getAngleParameters(
                        angle_index
                    )
                    force.setAngleParameters(
                        angle_index, atom1, atom2, atom3, r0, k * scale_angles
                    )
                force.updateParametersInContext(simulation.context)

            elif type(force).__name__ == "RBTorsionForce":
                for torsion_index in range(force.getNumTorsions()):
                    (
                        atom1,
                        atom2,
                        atom3,
                        atom4,
                        c0,
                        c1,
                        c2,
                        c3,
                        c4,
                        c5,
                    ) = force.getTorsionParameters(torsion_index)
                    force.setTorsionParameters(
                        torsion_index,
                        atom1,
                        atom2,
                        atom3,
                        atom4,
                        c0 * scale_torsions,
                        c1 * scale_torsions,
                        c2 * scale_torsions,
                        c3 * scale_torsions,
                        c4 * scale_torsions,
                        c5 * scale_torsions,
                    )
                force.updateParametersInContext(simulation.context)

            elif type(force).__name__ == "NonbondedForce":
                for nb_index in range(force.getNumParticles()):
                    charge, sigma, epsilon = force.getParticleParameters(
                        nb_index
                    )
                    force.setParticleParameters(
                        nb_index, charge, sigma, epsilon * scale_nonbonded
                    )
                force.updateParametersInContext(simulation.context)

            elif type(force).__name__ == "CMMotionRemover":
                pass

            else:
                warn(
                    "OpenMM Force {} is "
                    "not currently supported in _energy_minimize_openmm. "
                    "This Force will not be updated!".format(
                        type(force).__name__
                    )
                )

        simulation.context.setPositions(to_parmed.positions)
        # Run energy minimization through OpenMM
        simulation.minimizeEnergy(maxIterations=steps)
        reporter = PDBReporter(os.path.join(tmp_dir, "minimized.pdb"), 1)
        reporter.report(
            simulation, simulation.context.getState(getPositions=True)
        )

    def _check_openbabel_constraints(
        self,
        particle_list,
        successors_list,
        check_if_particle=False,
    ):
        """Provide routines commonly used to check constraint inputs."""
        for part in particle_list:
            if not isinstance(part, Compound):
                raise MBuildError(f"{part} is not a Compound.")
            if id(part) != id(self) and id(part) not in successors_list:
                raise MBuildError(f"{part} is not a member of Compound {self}.")

            if check_if_particle:
                if len(part.children) != 0:
                    raise MBuildError(
                        f"{part} does not correspond to an individual particle."
                    )

    def _energy_minimize_openbabel(
        self,
        steps=1000,
        algorithm="cg",
        forcefield="UFF",
        constraint_factor=50000.0,
        distance_constraints=None,
        fixed_compounds=None,
        ignore_compounds=None,
    ):
        """Perform an energy minimization on a Compound.

        Utilizes Open Babel (http://openbabel.org/docs/dev/) to perform an
        energy minimization/geometry optimization on a Compound by applying
        a generic force field.

        This function is primarily intended to be used on smaller components,
        with sizes on the order of 10's to 100's of particles, as the energy
        minimization scales poorly with the number of particles.

        Parameters
        ----------
        steps : int, optionl, default=1000
            The number of optimization iterations
        algorithm : str, optional, default='cg'
            The energy minimization algorithm.  Valid options are 'steep',
            'cg', and 'md', corresponding to steepest descent, conjugate
            gradient, and equilibrium molecular dynamics respectively.
        forcefield : str, optional, default='UFF'
            The generic force field to apply to the Compound for minimization.
            Valid options are 'MMFF94', 'MMFF94s', ''UFF', 'GAFF', 'Ghemical'.
            Please refer to the Open Babel documentation
            (http://open-babel.readthedocs.io/en/latest/Forcefields/Overview.html)
            when considering your choice of force field.
        fixed_compounds : Compound, optional, default=None
            An individual Compound or list of Compounds that will have their
            position fixed during energy minimization. Note, positions are fixed
            using a restraining potential and thus may change slightly.
            Position fixing will apply to all Particles (i.e., atoms) that exist
            in the Compound and to particles in any subsequent sub-Compounds.
            By default x,y, and z position is fixed. This can be toggled by instead
            passing a list containing the Compound and a list or tuple of bool values
            corresponding to x,y and z; e.g., [Compound, (True, True, False)]
            will fix the x and y position but allow z to be free.
        ignore_compounds: Compound, optional, default=None
            An individual compound or list of Compounds whose underlying particles
            will have their positions fixed and not interact with other atoms via
            the specified force field during the energy minimization process.
            Note, a restraining potential is used and thus absolute position may vary
            as a result of the energy minimization process.
            Interactions of these ignored atoms can  be specified by the user,
            e.g., by explicitly setting a distance constraint.
        distance_constraints: list, optional, default=None
            A list containing a pair of Compounds as a tuple or list and
            a float value specifying the target distance between the two Compounds, e.g.,:
            [(compound1, compound2), distance].
            To specify more than one constraint, pass constraints as a 2D list, e.g.,:
            [ [(compound1, compound2), distance1],  [(compound3, compound4), distance2] ].
            Note, Compounds specified here must represent individual point particles.
        constraint_factor: float, optional, default=50000.0
            Harmonic springs are used to constrain distances and fix atom positions, where
            the resulting energy associated with the spring is scaled by the
            constraint_factor; the energy of this spring is considering during the minimization.
            As such, very small values of the constraint_factor may result in an energy
            minimized state that does not adequately restrain the distance/position of atom(s)e.


        References
        ----------
        [OBoyle2011]_
        [OpenBabel]_

        If using the 'MMFF94' force field please also cite the following:
        [Halgren1996a]_
        [Halgren1996b]_
        [Halgren1996c]_
        [Halgren1996d]_
        [Halgren1996e]_

        If using the 'MMFF94s' force field please cite the above along with:
        [Halgren1999]_

        If using the 'UFF' force field please cite the following:
        [Rappe1992]_

        If using the 'GAFF' force field please cite the following:
        [Wang2001]_

        If using the 'Ghemical' force field please cite the following:
        [Hassinen2001]_
        """
        openbabel = import_("openbabel")
        for particle in self.particles():
            if particle.element is None:
                try:
                    particle._element = element_from_symbol(particle.name)
                except ElementError:
                    try:
                        element_from_name(particle.name)
                    except ElementError:
                        raise MBuildError(
                            "No element assigned to {}; element could not be"
                            "inferred from particle name {}. Cannot perform"
                            "an energy minimization.".format(
                                particle, particle.name
                            )
                        )
        # Create a dict containing particle id and associated index to speed up looping
        particle_idx = {
            id(particle): idx for idx, particle in enumerate(self.particles())
        }

        # A list containing all Compounds ids contained in self. Will be used to check if
        # compounds refered to in the constrains are actually in the Compound we are minimizing.
        successors_list = [id(compound) for compound in self.successors()]

        # initialize constraints
        ob_constraints = openbabel.OBFFConstraints()

        if distance_constraints is not None:
            # if a user passes single constraint as a 1-D array,
            # i.e., [(p1,p2), 2.0]  rather than [[(p1,p2), 2.0]],
            # just add it to a list so we can use the same looping code
            if len(np.array(distance_constraints, dtype=object).shape) == 1:
                distance_constraints = [distance_constraints]

            for con_temp in distance_constraints:
                p1 = con_temp[0][0]
                p2 = con_temp[0][1]

                self._check_openbabel_constraints(
                    [p1, p2], successors_list, check_if_particle=True
                )
                if id(p1) == id(p2):
                    raise MBuildError(
                        f"Cannot create a constraint between a Particle and itself: {p1} {p2} ."
                    )

                pid_1 = particle_idx[id(p1)] + 1  # openbabel indices start at 1
                pid_2 = particle_idx[id(p2)] + 1  # openbabel indices start at 1
                dist = (
                    con_temp[1] * 10.0
                )  # obenbabel uses angstroms, not nm, convert to angstroms

                ob_constraints.AddDistanceConstraint(pid_1, pid_2, dist)

        if fixed_compounds is not None:
            # if we are just passed a single Compound, wrap it into
            # and array so we can just use the same looping code
            if isinstance(fixed_compounds, Compound):
                fixed_compounds = [fixed_compounds]

            # if fixed_compounds is a 1-d array and it is of length 2, we need to determine whether it is
            # a list of two Compounds or if fixed_compounds[1] should correspond to the directions to constrain
            if len(np.array(fixed_compounds, dtype=object).shape) == 1:
                if len(fixed_compounds) == 2:
                    if not isinstance(fixed_compounds[1], Compound):
                        # if it is not a list of two Compounds, make a 2d array so we can use the same looping code
                        fixed_compounds = [fixed_compounds]

            for fixed_temp in fixed_compounds:
                # if an individual entry is a list, validate the input
                if isinstance(fixed_temp, list):
                    if len(fixed_temp) == 2:

                        msg1 = (
                            "Expected tuple or list of length 3 to set"
                            "which dimensions to fix motion."
                        )
                        assert isinstance(fixed_temp[1], (list, tuple)), msg1

                        msg2 = (
                            "Expected tuple or list of length 3 to set"
                            "which dimensions to fix motion, "
                            f"{len(fixed_temp[1])} found."
                        )
                        assert len(fixed_temp[1]) == 3, msg2

                        dims = [dim for dim in fixed_temp[1]]
                        msg3 = (
                            "Expected bool values for which directions are fixed."
                            f"Found instead {dims}."
                        )
                        assert all(isinstance(dim, bool) for dim in dims), msg3

                        p1 = fixed_temp[0]

                    # if fixed_compounds is defined as [[Compound],[Compound]],
                    # fixed_temp will be a list of length 1
                    elif len(fixed_temp) == 1:
                        p1 = fixed_temp[0]
                        dims = [True, True, True]

                else:
                    p1 = fixed_temp
                    dims = [True, True, True]

                all_true = all(dims)

                self._check_openbabel_constraints([p1], successors_list)

                if len(p1.children) == 0:
                    pid = (
                        particle_idx[id(p1)] + 1
                    )  # openbabel indices start at 1

                    if all_true == True:
                        ob_constraints.AddAtomConstraint(pid)
                    else:
                        if dims[0] == True:
                            ob_constraints.AddAtomXConstraint(pid)
                        if dims[1] == True:
                            ob_constraints.AddAtomYConstraint(pid)
                        if dims[2] == True:
                            ob_constraints.AddAtomZConstraint(pid)
                else:
                    for particle in p1.particles():
                        pid = (
                            particle_idx[id(particle)] + 1
                        )  # openbabel indices start at 1

                        if all_true == True:
                            ob_constraints.AddAtomConstraint(pid)
                        else:
                            if dims[0] == True:
                                ob_constraints.AddAtomXConstraint(pid)
                            if dims[1] == True:
                                ob_constraints.AddAtomYConstraint(pid)
                            if dims[2] == True:
                                ob_constraints.AddAtomZConstraint(pid)

        if ignore_compounds is not None:
            temp1 = np.array(ignore_compounds, dtype=object)
            if len(temp1.shape) == 2:
                ignore_compounds = list(temp1.reshape(-1))

            # Since the ignore_compounds can only be passed as a list
            # we can check the whole list at once before looping over it
            self._check_openbabel_constraints(ignore_compounds, successors_list)

            for ignore in ignore_compounds:
                p1 = ignore
                if len(p1.children) == 0:
                    pid = (
                        particle_idx[id(p1)] + 1
                    )  # openbabel indices start at 1
                    ob_constraints.AddIgnore(pid)

                else:
                    for particle in p1.particles():
                        pid = (
                            particle_idx[id(particle)] + 1
                        )  # openbabel indices start at 1
                        ob_constraints.AddIgnore(pid)

<<<<<<< HEAD
        mol = openbabel.OBMol()

        # convert compound to openbabel mol
        ids = {}
        for i, part in enumerate(self):
            ids[id(part)] = i + 1
            a = mol.NewAtom()
            a.SetVector(
                np.round(part.pos[0] * 10.0, 4),
                np.round(part.pos[1] * 10.0, 4),
                np.round(part.pos[2] * 10.0, 4),
            )
            a.SetAtomicNum(part.element.atomic_number)
            a.SetType(part.element.symbol)

        # since mbuild doesn't consider bond order,
        # we will set bond order to 1 and call PerceiveBondOrders
        for bond in self.bonds():
            mol.AddBond(ids[id(bond[0])], ids[id(bond[1])], 1)

=======
        mol = self.to_pybel()
        mol = mol.OBMol

>>>>>>> 3d7c93d4
        mol.PerceiveBondOrders()
        mol.SetAtomTypesPerceived()

        ff = openbabel.OBForceField.FindForceField(forcefield)
        if ff is None:
            raise MBuildError(
                "Force field '{}' not supported for energy "
                "minimization. Valid force fields are 'MMFF94', "
                "'MMFF94s', 'UFF', 'GAFF', and 'Ghemical'."
                "".format(forcefield)
            )
        warn(
            "Performing energy minimization using the Open Babel package. "
            "Please refer to the documentation to find the appropriate "
            f"citations for Open Babel and the {forcefield} force field"
        )

        if (
            distance_constraints is not None
            or fixed_compounds is not None
            or ignore_compounds is not None
        ):
            ob_constraints.SetFactor(constraint_factor)
            if ff.Setup(mol, ob_constraints) == 0:
                raise MBuildError(
                    "Could not setup forcefield for OpenBabel Optimization."
                )
        else:
            if ff.Setup(mol) == 0:
                raise MBuildError(
                    "Could not setup forcefield for OpenBabel Optimization."
                )

        if algorithm == "steep":
            ff.SteepestDescent(steps)
        elif algorithm == "md":
            ff.MolecularDynamicsTakeNSteps(steps, 300)
        elif algorithm == "cg":
            ff.ConjugateGradients(steps)
        else:
            raise MBuildError(
                "Invalid minimization algorithm. Valid options "
                "are 'steep', 'cg', and 'md'."
            )
        ff.UpdateCoordinates(mol)

        # update the coordinates in the Compound
        for i, obatom in enumerate(openbabel.OBMolAtomIter(mol)):
            x = obatom.GetX() / 10.0
            y = obatom.GetY() / 10.0
            z = obatom.GetZ() / 10.0
            self[i].pos = np.array([x, y, z])

    def save(
        self,
        filename,
        show_ports=False,
        forcefield_name=None,
        forcefield_files=None,
        forcefield_debug=False,
        box=None,
        overwrite=False,
        residues=None,
        combining_rule="lorentz",
        foyer_kwargs=None,
        **kwargs,
    ):
        """Save the Compound to a file.

        Parameters
        ----------
        filename : str
            Filesystem path in which to save the trajectory. The extension or
            prefix will be parsed and control the format. Supported extensions:
            'hoomdxml', 'gsd', 'gro', 'top', 'lammps', 'lmp', 'mcf'
        show_ports : bool, optional, default=False
            Save ports contained within the compound.
        forcefield_files : str, optional, default=None
            Apply a forcefield to the output file using a forcefield provided
            by the `foyer` package.
        forcefield_name : str, optional, default=None
            Apply a named forcefield to the output file using the `foyer`
            package, e.g. 'oplsaa'. `Foyer forcefields
            <https://github.com/mosdef-hub/foyer/tree/master/foyer/forcefields>`_
        forcefield_debug : bool, optional, default=False
            Choose verbosity level when applying a forcefield through `foyer`.
            Specifically, when missing atom types in the forcefield xml file,
            determine if the warning is condensed or verbose.
        box : mb.Box, optional, default=self.boundingbox (with buffer)
            Box information to be written to the output file. If 'None', a
            bounding box is used with 0.25nm buffers at each face to avoid
            overlapping atoms.
        overwrite : bool, optional, default=False
            Overwrite if the filename already exists
        residues : str of list of str
            Labels of residues in the Compound. Residues are assigned by
            checking against Compound.name.
        combining_rule : str, optional, default='lorentz'
            Specify the combining rule for nonbonded interactions. Only relevant
            when the `foyer` package is used to apply a forcefield. Valid
            options are 'lorentz' and 'geometric', specifying Lorentz-Berthelot
            and geometric combining rules respectively.
        foyer_kwargs : dict, optional, default=None
            Keyword arguments to provide to `foyer.Forcefield.apply`.
            Depending on the file extension these will be passed to either
            `write_gsd`, `write_hoomdxml`, `write_lammpsdata`,
            `write_mcf`, or `parmed.Structure.save`.
            See `parmed structure documentation
            <https://parmed.github.io/ParmEd/html/structobj/parmed.structure.Structure.html#parmed.structure.Structure.save>`_

        Other Parameters
        ----------------
        ref_distance : float, optional, default=1.0
            Normalization factor used when saving to .gsd and .hoomdxml formats
            for converting distance values to reduced units.
        ref_energy : float, optional, default=1.0
            Normalization factor used when saving to .gsd and .hoomdxml formats
            for converting energy values to reduced units.
        ref_mass : float, optional, default=1.0
            Normalization factor used when saving to .gsd and .hoomdxml formats
            for converting mass values to reduced units.
        atom_style: str, default='full'
            Defines the style of atoms to be saved in a LAMMPS data file. The
            following atom styles are currently supported:
            'full', 'atomic', 'charge', 'molecular'
            See `LAMMPS atom style documentation
            <https://lammps.sandia.gov/doc/atom_style.html>`_ for more
            information.
        unit_style: str, default='real'
            Defines to unit style to be save in a LAMMPS data file.  Defaults
            to 'real' units. Current styles are supported: 'real', 'lj'. See
            `LAMMPS unit style documentation_
            <https://lammps.sandia.gov/doc/units.html>`_ for more information.

        Notes
        -----
        When saving the compound as a json, only the following arguments are
        used:
        * filename
        * show_ports

        See Also
        --------
        conversion.save : Main saver logic
        formats.gsdwrite.write_gsd : Write to GSD format
        formats.hoomdxml.write_hoomdxml : Write to Hoomd XML format
        formats.xyzwriter.write_xyz : Write to XYZ format
        formats.lammpsdata.write_lammpsdata : Write to LAMMPS data format
        formats.cassandramcf.write_mcf : Write to Cassandra MCF format
        formats.json_formats.compound_to_json : Write to a json file
        """
        conversion.save(
            self,
            filename,
            show_ports,
            forcefield_name,
            forcefield_files,
            forcefield_debug,
            box,
            overwrite,
            residues,
            combining_rule,
            foyer_kwargs,
            **kwargs,
        )

    def translate(self, by):
        """Translate the Compound by a vector.

        Parameters
        ----------
        by : np.ndarray, shape=(3,), dtype=float
        """
        new_positions = _translate(self.xyz_with_ports, by)
        self.xyz_with_ports = new_positions

    def translate_to(self, pos):
        """Translate the Compound to a specific position.

        Parameters
        ----------
        pos : np.ndarray, shape=3(,), dtype=float
        """
        self.translate(pos - self.center)

    def rotate(self, theta, around):
        """Rotate Compound around an arbitrary vector.

        Parameters
        ----------
        theta : float
            The angle by which to rotate the Compound, in radians.
        around : np.ndarray, shape=(3,), dtype=float
            The vector about which to rotate the Compound.
        """
        new_positions = _rotate(self.xyz_with_ports, theta, around)
        self.xyz_with_ports = new_positions

    def spin(self, theta, around, anchor=None):
        """Rotate Compound in place around an arbitrary vector.

        Parameters
        ----------
        theta : float
            The angle by which to rotate the Compound, in radians.
        around : np.ndarray, shape=(3,), dtype=float
            The axis about which to spin the Compound.
        anchor : mb.Compound, optional, default=None (self)
            Anchor compound/particle to perform spinning.
            If the anchor is not a particle, the spin will be
            around the center of the anchor Compound.
        """
        around = np.asarray(around).reshape(3)

        if anchor:
            msg = f"{anchor} is not part of {self}."
            assert anchor in self.successors(), msg
        else:
            anchor = self
        anchor_pos = anchor.center

        self.translate(-anchor_pos)
        self.rotate(theta, around)
        self.translate(anchor_pos)

    def rotate_dihedral(self, bond, phi):
        """Rotate a dihedral about a central bond.

        Parameters
        ----------
        bond : indexable object, length=2, dtype=mb.Compound
            The pair of bonded Particles in the central bond of the dihedral
        phi : float
            The angle by which to rotate the dihedral, in radians.
        """
        nx = import_("networkx")

        # Generate a bond graph and convert to networkX
        mb_bondgraph = self.bond_graph
        G = nx.Graph(mb_bondgraph.edges())

        # Remove separate the compound in to two pieces by removing the bond
        G.remove_edge(*bond)
        assert len([i for i in nx.connected_components(G)]) == 2
        components = [G.subgraph(c).copy() for c in nx.connected_components(G)]
        component1 = components[1]  # One piece of the compound

        # Get original coordinates
        original_bond_positions = [bond[0].pos, bond[1].pos]

        # Get the vector along the bond
        bond_vec = bond[1].pos - bond[0].pos

        # Rotate the coordinates of the piece by phi about the bond vector
        xyz = np.array([p.pos for p in component1.nodes])
        transformed_xyz = _rotate(xyz, phi, bond_vec)
        for atom, coord in zip(component1.nodes, transformed_xyz):
            atom.translate_to(coord)

        # Move atoms involved in the bond to original positions
        # This is neccessary since the piece is rotated about its center
        if bond[0] in set(component1.nodes):
            trans_vec = original_bond_positions[0] - bond[0].pos
        elif bond[1] in set(component1.nodes):
            trans_vec = original_bond_positions[1] - bond[1].pos

        for atom in component1.nodes:
            atom.translate(trans_vec)

    # Interface to GMSO Topology for reading/writing mol2 files
    def from_gmso(self, topology, coords_only=False, infer_hierarchy=True):
        """Convert a GMSO Topology to mBuild Compound.

        Parameter
        ---------
        topology : gmso.Topology
            The GMSO Topology to be converted.
        compound : mb.Compound, optional, default=None
            Host mb.Compound that we are loading to.
        coords_only : bool, optional, default=False
            Set preexisting atoms in compound to coordinates given by Topology.
        infer_hierarchy : bool, optional, default=True
            If True, infer compound hierarchy from Topology residue, to be implemented.
            Pending new GMSO release.

        Returns
        -------
        compound : mb.Compound
        """
        return conversion.from_gmso(
            topology=topology,
            compound=self,
            coords_only=coords_only,
            # infer_hierarchy=infer_hierarchy,
            # TO DO: enable this with new release of GMSO
        )

    def to_gmso(self, **kwargs):
        """Create a GMSO Topology from a mBuild Compound.

        Parameters
        ----------
        compound : mb.Compound
            The mb.Compound to be converted.

        Returns
        -------
        topology : gmso.Topology
            The converted gmso Topology
        """
        return conversion.to_gmso(self, **kwargs)

    # Interface to Trajectory for reading/writing .pdb and .mol2 files.
    # -----------------------------------------------------------------
    def from_trajectory(
        self, traj, frame=-1, coords_only=False, infer_hierarchy=True
    ):
        """Extract atoms and bonds from a md.Trajectory.

        Will create sub-compounds for every chain if there is more than one
        and sub-sub-compounds for every residue.

        Parameters
        ----------
        traj : mdtraj.Trajectory
            The trajectory to load.
        frame : int, optional, default=-1 (last)
            The frame to take coordinates from.
        coords_only : bool, optional, default=False
            Only read coordinate information
        infer_hierarchy : bool, optional, default=True
            If True, infer compound hierarchy from chains and residues

        See Also
        --------
        mbuild.conversion.from_trajectory
        """
        conversion.from_trajectory(
            traj=traj,
            compound=self,
            frame=frame,
            coords_only=coords_only,
            infer_hierarchy=True,
        )

    def to_trajectory(
        self, show_ports=False, chains=None, residues=None, box=None
    ):
        """Convert to an md.Trajectory and flatten the compound.

        Parameters
        ----------
        show_ports : bool, optional, default=False
            Include all port atoms when converting to trajectory.
        chains : mb.Compound or list of mb.Compound
            Chain types to add to the topology
        residues : str of list of str
            Labels of residues in the Compound. Residues are assigned by
            checking against Compound.name.
        box : mb.Box, optional, default=self.boundingbox (with buffer)
            Box information to be used when converting to a `Trajectory`.
            If 'None', self.box is used. If self.box is None,
            a bounding box is used with a 0.5 nm buffer in each
            dimension to avoid overlapping atoms.

        Returns
        -------
        trajectory : md.Trajectory

        See Also
        --------
        _to_topology
        """
        return conversion.to_trajectory(
            compound=self,
            show_ports=show_ports,
            chains=chains,
            residues=residues,
            box=box,
        )

    def from_parmed(self, structure, coords_only=False, infer_hierarchy=True):
        """Extract atoms and bonds from a pmd.Structure.

        Will create sub-compounds for every chain if there is more than one
        and sub-sub-compounds for every residue.

        Parameters
        ----------
        structure : pmd.Structure
            The structure to load.
        coords_only : bool
            Set preexisting atoms in compound to coordinates given by structure.
        infer_hierarchy : bool, optional, default=True
            If true, infer compound hierarchy from chains and residues
        """
        conversion.from_parmed(
            structure=structure,
            compound=self,
            coords_only=coords_only,
            infer_hierarchy=infer_hierarchy,
        )

    def to_parmed(
        self,
        box=None,
        title="",
        residues=None,
        show_ports=False,
        infer_residues=False,
    ):
        """Create a ParmEd Structure from a Compound.

        Parameters
        ----------
        box : mb.Box, optional, default=self.boundingbox (with buffer)
            Box information to be used when converting to a `Structure`.
            If 'None', self.box is used. If self.box is None,
            a bounding box is used with 0.5 nm buffer in each dimension
            to avoid overlapping atoms.
        title : str, optional, default=self.name
            Title/name of the ParmEd Structure
        residues : str of list of str
            Labels of residues in the Compound. Residues are assigned by
            checking against Compound.name.
        show_ports : boolean, optional, default=False
            Include all port atoms when converting to a `Structure`.
        infer_residues : bool, optional, default=False
            Attempt to assign residues based on names of children.

        Returns
        -------
        parmed.structure.Structure
            ParmEd Structure object converted from self

        See Also
        --------
        mbuild.conversion.to_parmed
        parmed.structure.Structure : Details on the ParmEd Structure object
        """
        return conversion.to_parmed(
            compound=self,
            box=box,
            title=title,
            residues=residues,
            show_ports=show_ports,
            infer_residues=infer_residues,
        )

    def to_networkx(self, names_only=False):
        """Create a NetworkX graph representing the hierarchy of a Compound.

        Parameters
        ----------
        names_only : bool, optional, default=False
            Store only the names of the compounds in the graph, appended with
            their IDs, for distinction even if they have the same name. When
            set to False, the default behavior, the nodes are the compounds
            themselves.

        Returns
        -------
        G : networkx.DiGraph

        Notes
        -----
        This digraph is not the bondgraph of the compound.

        See Also
        --------
        mbuild.conversion.to_networkx
        mbuild.bond_graph
        """
        return conversion.to_networkx(compound=self, names_only=names_only)

    def to_pybel(
        self,
        box=None,
        title="",
        residues=None,
        show_ports=False,
        infer_residues=False,
    ):
        """Create a pybel.Molecule from a Compound.

        Parameters
        ----------
        box : mb.Box, def None
        title : str, optional, default=self.name
            Title/name of the ParmEd Structure
        residues : str of list of str
            Labels of residues in the Compound. Residues are assigned by
            checking against Compound.name.
        show_ports : boolean, optional, default=False
            Include all port atoms when converting to a `Structure`.
        infer_residues : bool, optional, default=False
            Attempt to assign residues based on names of children

        Returns
        -------
        pybel.Molecule

        See Also
        --------
        mbuild.conversion.to_pybel

        Notes
        -----
        Most of the mb.Compound is first converted to openbabel.OBMol
        And then pybel creates a pybel.Molecule from the OBMol
        Bond orders are assumed to be 1
        OBMol atom indexing starts at 1, with spatial dimension Angstrom
        """
        return conversion.to_pybel(
            compound=self,
            box=box,
            title=title,
            residues=residues,
            show_ports=show_ports,
        )

    def to_smiles(self, backend="pybel"):
        """Create a SMILES string from an mbuild compound.

        Parameters
        ----------
        compound : mb.Compound.
            The mbuild compound to be converted.
        backend : str, optional, default="pybel"
            Backend used to do the conversion.

        Return
        ------
        smiles_string : str
        """
        return conversion.to_smiles(self, backend)

    def from_pybel(
        self,
        pybel_mol,
        use_element=True,
        coords_only=False,
        infer_hierarchy=True,
        ignore_box_warn=False,
    ):
        """Create a Compound from a Pybel.Molecule.

        Parameters
        ----------
        pybel_mol: pybel.Molecule
        use_element : bool, default True
            If True, construct mb Particles based on the pybel Atom's element.
            If False, construcs mb Particles based on the pybel Atom's type
        coords_only : bool, default False
            Set preexisting atoms in compound to coordinates given by
            structure.  Note: Not yet implemented, included only for parity
            with other conversion functions
        infer_hierarchy : bool, optional, default=True
            If True, infer hierarchy from residues
        ignore_box_warn : bool, optional, default=False
            If True, ignore warning if no box is present.

        See Also
        --------
        mbuild.conversion.from_pybel
        """
        conversion.from_pybel(
            pybel_mol=pybel_mol,
            compound=self,
            use_element=use_element,
            coords_only=coords_only,
            ignore_box_warn=ignore_box_warn,
        )

    def to_intermol(self, molecule_types=None):  # pragma: no cover
        """Create an InterMol system from a Compound.

        Parameters
        ----------
        molecule_types : list or tuple of subclasses of Compound

        Returns
        -------
        intermol_system : intermol.system.System

        See Also
        --------
        mbuild.conversion.to_intermol
        """
        return conversion.to_intermol(
            compound=self, molecule_types=molecule_types
        )

    def get_smiles(self):
        """Get SMILES string for compound.

        Bond order is guessed with pybel and may lead to incorrect SMILES
        strings.

        Returns
        -------
        smiles_string: str
        """
        pybel_cmp = self.to_pybel()
        pybel_cmp.OBMol.PerceiveBondOrders()
        # we only need the smiles string
        smiles = pybel_cmp.write().split()[0]
        return smiles

    def __getitem__(self, selection):
        """Get item from Compound."""
        if isinstance(selection, int):
            return list(self.particles())[selection]
        if isinstance(selection, str):
            if selection not in self.labels:
                raise MBuildError(f"{self.name}['{selection}'] does not exist.")
            return self.labels.get(selection)

    def __repr__(self):
        """Compound representation."""
        descr = list("<")
        descr.append(self.name + " ")

        if self.children:
            descr.append("{:d} particles, ".format(self.n_particles))
            descr.append("{:d} bonds, ".format(self.n_bonds))
            if self.box is not None:
                descr.append("System box: {}, ".format(self.box))
            else:
                descr.append("non-periodic, ")
        else:
            descr.append(
                "pos=({}), ".format(np.array2string(self.pos, precision=4))
            )
            descr.append("{:d} bonds, ".format(self.n_direct_bonds))

        descr.append("id: {}>".format(id(self)))
        return "".join(descr)

    def _clone(self, clone_of=None, root_container=None):
        """Clones compound faster than deepcopying.

        Does not resolve circular dependencies. This should be safe provided
        you never try to add the top of a Compound hierarchy to a
        sub-Compound. Clones compound hierarchy only, not the bonds.
        """
        if root_container is None:
            root_container = self
        if clone_of is None:
            clone_of = dict()

        # If this compound has already been cloned, return that.
        if self in clone_of:
            return clone_of[self]

        # Otherwise we make a new clone.
        cls = self.__class__
        newone = cls.__new__(cls)

        # Remember that we're cloning the new one of self.
        clone_of[self] = newone

        newone.name = deepcopy(self.name)
        newone._element = deepcopy(self.element)
        newone._pos = deepcopy(self._pos)
        newone.port_particle = deepcopy(self.port_particle)
        newone._box = deepcopy(self._box)
        newone._check_if_contains_rigid_bodies = deepcopy(
            self._check_if_contains_rigid_bodies
        )
        newone._periodicity = deepcopy(self._periodicity)
        newone._contains_rigid = deepcopy(self._contains_rigid)
        newone._rigid_id = deepcopy(self._rigid_id)
        newone._charge = deepcopy(self._charge)
        newone._mass = deepcopy(self._mass)
        if hasattr(self, "index"):
            newone.index = deepcopy(self.index)

        if self.children is None:
            newone.children = None
        else:
            newone.children = OrderedSet()
        # Parent should be None initially.
        newone.parent = None
        newone.labels = OrderedDict()
        newone.referrers = set()
        newone.bond_graph = None

        # Add children to clone.
        if self.children:
            for child in self.children:
                newchild = child._clone(clone_of, root_container)
                newone.children.add(newchild)
                newchild.parent = newone

        # Copy labels, except bonds with atoms outside the hierarchy.
        if self.labels:
            for label, compound in self.labels.items():
                if not isinstance(compound, list):
                    newone.labels[label] = compound._clone(
                        clone_of, root_container
                    )
                    compound.referrers.add(clone_of[compound])
                else:
                    # compound is a list of compounds, so we create an empty
                    # list, and add the clones of the original list elements.
                    newone.labels[label] = []
                    for subpart in compound:
                        newone.labels[label].append(
                            subpart._clone(clone_of, root_container)
                        )
                        # Referrers must have been handled already, or the will
                        # be handled

        return newone

    def _clone_bonds(self, clone_of=None):
        """Clone the bond of the source compound to clone compound."""
        newone = clone_of[self]
        newone.bond_graph = BondGraph()
        for particle in self.particles():
            newone.bond_graph.add_node(clone_of[particle])
        for c1, c2 in self.bonds():
            try:
                newone.add_bond((clone_of[c1], clone_of[c2]))
            except KeyError:
                raise MBuildError(
                    "Cloning failed. Compound contains bonds to "
                    "Particles outside of its containment hierarchy."
                )


Particle = Compound<|MERGE_RESOLUTION|>--- conflicted
+++ resolved
@@ -2117,16 +2117,10 @@
         openbabel_ffs = ["MMFF94", "MMFF94s", "UFF", "GAFF", "Ghemical"]
         if forcefield in openbabel_ffs:
             self._energy_minimize_openbabel(
-<<<<<<< HEAD
-                tmp_dir, forcefield=forcefield, steps=steps, **kwargs
-            )
-        else:
-=======
                 forcefield=forcefield, steps=steps, **kwargs
             )
         else:
             tmp_dir = tempfile.mkdtemp()
->>>>>>> 3d7c93d4
             self.save(os.path.join(tmp_dir, "un-minimized.mol2"))
 
             if extension == ".xml":
@@ -2595,32 +2589,9 @@
                         )  # openbabel indices start at 1
                         ob_constraints.AddIgnore(pid)
 
-<<<<<<< HEAD
-        mol = openbabel.OBMol()
-
-        # convert compound to openbabel mol
-        ids = {}
-        for i, part in enumerate(self):
-            ids[id(part)] = i + 1
-            a = mol.NewAtom()
-            a.SetVector(
-                np.round(part.pos[0] * 10.0, 4),
-                np.round(part.pos[1] * 10.0, 4),
-                np.round(part.pos[2] * 10.0, 4),
-            )
-            a.SetAtomicNum(part.element.atomic_number)
-            a.SetType(part.element.symbol)
-
-        # since mbuild doesn't consider bond order,
-        # we will set bond order to 1 and call PerceiveBondOrders
-        for bond in self.bonds():
-            mol.AddBond(ids[id(bond[0])], ids[id(bond[1])], 1)
-
-=======
         mol = self.to_pybel()
         mol = mol.OBMol
 
->>>>>>> 3d7c93d4
         mol.PerceiveBondOrders()
         mol.SetAtomTypesPerceived()
 
