--- conflicted
+++ resolved
@@ -18,7 +18,6 @@
         box = mb.Box(lengths=np.array([2.0, 2.0, 2.0]))
         ethane.save(filename='ethane-box.lammps', forcefield_name='oplsaa', box=box)
 
-<<<<<<< HEAD
     def test_nbfix(self, ethane):
         from foyer import Forcefield
 
@@ -53,11 +52,10 @@
                 # Break if PairIJ Coeffs is not found
                 if 'Atoms' in line:
                     break
-=======
+
     def test_save_triclinic_box(self, ethane):
         box = mb.Box(lengths=np.array([2.0, 2.0, 2.0]), angles=[60, 70, 80])
         ethane.save(filename='triclinic-box.lammps', forcefield_name='oplsaa', box=box)
->>>>>>> 0d4a5827
 
     @pytest.mark.parametrize('atom_style, n_columns', [('full', 7), ('atomic', 5), ('molecular', 6), ('charge', 6)])
     def test_writing_atom_styles(self, ethane, atom_style, n_columns):
