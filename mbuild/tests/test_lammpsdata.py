import numpy as np
import pytest

import mbuild as mb
from mbuild.tests.base_test import BaseTest
<<<<<<< HEAD
from mbuild.formats.lammpsdata import write_lammpsdata
=======
from mbuild.utils.io import has_foyer
>>>>>>> dcb80a2b


class TestLammpsData(BaseTest):

    def test_save(self, ethane):
        ethane.save(filename='ethane.lammps')

    @pytest.mark.skipif(not has_foyer, reason="Foyer package not installed")
    def test_save_forcefield(self, ethane):
        ethane.save(filename='ethane-opls.lammps', forcefield_name='oplsaa')

    @pytest.mark.skipif(not has_foyer, reason="Foyer package not installed")
    def test_save_box(self, ethane):
        box = mb.Box(lengths=np.array([2.0, 2.0, 2.0]))
        ethane.save(filename='ethane-box.lammps', forcefield_name='oplsaa', box=box)

<<<<<<< HEAD
    def test_nbfix(self, ethane):
        from foyer import Forcefield

        OPLSAA = Forcefield(name='oplsaa')
        structure = OPLSAA.apply(ethane)
        # Add nbfixes
        types = list(set([a.atom_type for a in structure.atoms]))
        types[0].add_nbfix(types[1].name, 1.2, 2.1)
        types[1].add_nbfix(types[0].name, 1.2, 2.1)
        write_lammpsdata(filename='nbfix.lammps', structure=structure)

        checked_section = False
        with open('nbfix.lammps', 'r') as fi:
            while not checked_section:
                line = fi.readline()
                if 'PairIJ Coeffs' in line:
                    fi.readline()
                    line = fi.readline()
                    assert np.allclose(
                        np.asarray(line.split(), dtype=float),
                        [1, 1, 0.066, 3.5])
                    line = fi.readline()
                    assert np.allclose(
                        np.asarray(line.split(), dtype=float),
                        [1, 2, 2.1, 1.06907846])
                    line = fi.readline()
                    assert np.allclose(
                        np.asarray(line.split(), dtype=float),
                        [2, 2, 0.03, 2.5])
                    line = fi.readline()
                    checked_section = True
                # Break if PairIJ Coeffs is not found
                if 'Atoms' in line:
                    break

=======
    @pytest.mark.skipif(not has_foyer, reason="Foyer package not installed")
>>>>>>> dcb80a2b
    def test_save_triclinic_box(self, ethane):
        box = mb.Box(lengths=np.array([2.0, 2.0, 2.0]), angles=[60, 70, 80])
        ethane.save(filename='triclinic-box.lammps', forcefield_name='oplsaa', box=box)

    @pytest.mark.parametrize('atom_style, n_columns', [('full', 7), ('atomic', 5), ('molecular', 6), ('charge', 6)])
    def test_writing_atom_styles(self, ethane, atom_style, n_columns):
        ethane.save(filename='ethane.lammps', atom_style=atom_style)
        with open('ethane.lammps', 'r') as f:
            for line in f:
                if "Atoms" not in line:
                    continue
                    atoms_header = next(f)
                    first_atom_line = next(f)
                    columns = first_atom_line.split("\t")
                    assert len(columns) == n_columns<|MERGE_RESOLUTION|>--- conflicted
+++ resolved
@@ -3,28 +3,23 @@
 
 import mbuild as mb
 from mbuild.tests.base_test import BaseTest
-<<<<<<< HEAD
 from mbuild.formats.lammpsdata import write_lammpsdata
-=======
 from mbuild.utils.io import has_foyer
->>>>>>> dcb80a2b
 
 
+@pytest.mark.skipif(not has_foyer, reason="Foyer package not installed")
 class TestLammpsData(BaseTest):
 
     def test_save(self, ethane):
         ethane.save(filename='ethane.lammps')
 
-    @pytest.mark.skipif(not has_foyer, reason="Foyer package not installed")
     def test_save_forcefield(self, ethane):
         ethane.save(filename='ethane-opls.lammps', forcefield_name='oplsaa')
 
-    @pytest.mark.skipif(not has_foyer, reason="Foyer package not installed")
     def test_save_box(self, ethane):
         box = mb.Box(lengths=np.array([2.0, 2.0, 2.0]))
         ethane.save(filename='ethane-box.lammps', forcefield_name='oplsaa', box=box)
 
-<<<<<<< HEAD
     def test_nbfix(self, ethane):
         from foyer import Forcefield
 
@@ -60,14 +55,14 @@
                 if 'Atoms' in line:
                     break
 
-=======
-    @pytest.mark.skipif(not has_foyer, reason="Foyer package not installed")
->>>>>>> dcb80a2b
     def test_save_triclinic_box(self, ethane):
         box = mb.Box(lengths=np.array([2.0, 2.0, 2.0]), angles=[60, 70, 80])
         ethane.save(filename='triclinic-box.lammps', forcefield_name='oplsaa', box=box)
 
-    @pytest.mark.parametrize('atom_style, n_columns', [('full', 7), ('atomic', 5), ('molecular', 6), ('charge', 6)])
+    @pytest.mark.parametrize(
+        'atom_style, n_columns',
+        [('full', 7), ('atomic', 5), ('molecular', 6), ('charge', 6)]
+    ) 
     def test_writing_atom_styles(self, ethane, atom_style, n_columns):
         ethane.save(filename='ethane.lammps', atom_style=atom_style)
         with open('ethane.lammps', 'r') as f:
