--- conflicted
+++ resolved
@@ -33,13 +33,8 @@
     return opls_coeffs
 
 
-<<<<<<< HEAD
-def write_hoomdxml(structure, filename, forcefield, box, rigid_bodies,
-                   ref_distance=1.0, ref_mass=1.0, ref_energy=1.0):
-=======
-def write_hoomdxml(structure, filename, box, ref_distance=1.0, ref_mass=1.0,
-                   ref_energy=1.0, rigid_bodies=None):
->>>>>>> f76f48a7
+def write_hoomdxml(structure, filename, box, rigid_bodies, ref_distance=1.0,
+                   ref_mass=1.0, ref_energy=1.0):
     """Output a HOOMD XML file.
 
     Parameters
